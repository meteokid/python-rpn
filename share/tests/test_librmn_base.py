#!/usr/bin/env python
# . s.ssmuse.dot /ssm/net/hpcs/201402/02/base /ssm/net/hpcs/201402/02/intel13sp1u2 /ssm/net/rpn/libs/15.2
"""Unit tests for librmn.base"""

<<<<<<< HEAD
import sys
=======
import os, os.path
>>>>>>> fe63f7c7
import rpnpy.librmn.all as rmn
import unittest
import ctypes as ct
import numpy as np

<<<<<<< HEAD
if sys.version_info > (3,):
    long = int
=======

ATM_MODEL_DFILES = os.getenv('ATM_MODEL_DFILES').strip()
>>>>>>> fe63f7c7

#--- primitives -----------------------------------------------------

class LibrmnFilesKnownValues(unittest.TestCase):

    #(path,itype,iunit)
    knownValues = (
        (rmn.RMN_LIBPATH,-1,999),
        (os.path.join(ATM_MODEL_DFILES,'bcmk/geophy.fst'),rmn.WKOFFIT_TYPE_LIST['STANDARD RANDOM 98'],999),
        )

    def testWkoffitKnownValues(self):
        """wkoffit should give known result with known input"""
        for mypath,itype,iunit in self.knownValues:
            iout = rmn.wkoffit(mypath)
            self.assertEqual(iout,itype,mypath+':'+repr(iout)+' != '+repr(itype))

    def testfnomfclosKnownValues(self):
        """fnomfclos should give known result with known input"""
        for mypath,itype,iunit in self.knownValues:
            iout  = rmn.fnom(mypath,rmn.FST_RO)
            iout2 = rmn.fclos(iout)
            self.assertEqual((iout,iout2),(iunit,0),mypath+':'+repr((iout,iout2))+' != '+repr((iunit,0)))

    def testcrc32(self):
        a = np.array([3,7,5],dtype=np.uint32)
        crc = rmn.crc32(0,a)
        self.assertEqual(long(827387316),crc)
        
#--- base/cxgaix ----------------------------------------------------

class LibrmnCigaxgKnownValues(unittest.TestCase):

    knownValues = (
        ('Grille_Amer_Nord PS 40km','N',(401,401),(200.5,200.5,40000.0,21.0),(2005,  2005,  2100,   400)),
        ('Grille_Europe PS 40km',   'N',(401,401),(200.5,220.5,40000.0,260.0),( 400,  1000, 29830, 57333)),
        ('Grille_Inde PS 40km',     'N',(401,401),(200.5,300.5,40000.0,190.0),( 400,  1700,  4217, 58335)),
        ('Grille_Hem_Sud PS 40km',  'S',(401,401),(200.5,200.5,40000.0,21.0),(2005,  2005,  2100,   400)),
        ('Grille_Canada PS 20km',   'N',(351,261),(121.5,281.5,20000.0,21.0),( 200,   210, 20548, 37716)),
        ('Grille_Maritimes PS 20km','N',(175,121),(51.5,296.5,20000.0,340.0),( 200,   200, 25513, 54024)),
        ('Grille_Quebec PS 20km',   'N',(199,155),(51.5,279.5,20000.0,0.0),( 200,     0, 23640, 37403)),
        ('Grille_Prairies PS 20km', 'N',(175,121),(86.5,245.5,20000.0,20.0),( 200,   200, 21001, 37054)),
        ('Grille_Colombie PS 20km', 'N',(175,121),(103.5,245.5,20000.0,30.0),( 200,   300, 19774, 37144)),
        ('Grille_USA PS 20km',      'N',(351,261),(121.0,387.5,20000.0,21.0),( 200,   210, 21094, 39002)),
        ('Grille_Global LatLon 0.5','L',(721,359),(-89.5,180.0,0.5,0.5),(  50,    50,    50, 18000))
#,#The Grille_GemLam10 PS is causing a problem, very tiny expected roundoff error
#('Grille_GemLam10 PS 10km', 'N',(1201,776),(536.0,746.0,10000.0,21.0),( 100,   210, 19416, 39622))
        )

    def testf_CigaxgKnownValues(self):
        """Cigaxg should give known result with known input"""
        for name,proj,dims,xg,ig in self.knownValues:
            (cxg1,cxg2,cxg3,cxg4) = (ct.c_float(0.),ct.c_float(0.),ct.c_float(0.),ct.c_float(0.))
            (cig1,cig2,cig3,cig4) = (ct.c_int(ig[0]),ct.c_int(ig[1]),ct.c_int(ig[2]),ct.c_int(ig[3]))            
            istat = rmn.f_cigaxg(proj,
                                 ct.byref(cxg1),ct.byref(cxg2),
                                 ct.byref(cxg3),ct.byref(cxg4),
                                 ct.byref(cig1),ct.byref(cig2),
                                 ct.byref(cig3),ct.byref(cig4))
            xgout = (cxg1.value,cxg2.value,cxg3.value,cxg4.value)
            self.assertAlmostEqual(xgout[0],xg[0],1,name+'[0]'+repr(xgout))
            self.assertAlmostEqual(xgout[1],xg[1],1,name+'[1]'+repr(xgout))
            self.assertAlmostEqual(xgout[2],xg[2],1,name+'[2]'+repr(xgout))
            self.assertAlmostEqual(xgout[3],xg[3],1,name+'[3]'+repr(xgout))

    def testf_CxgaigKnownValues(self):
        """Cxgaig should give known result with known input"""
        for name,proj,dims,xg,ig in self.knownValues:
            (cxg1,cxg2,cxg3,cxg4) = (ct.c_float(xg[0]),ct.c_float(xg[1]),ct.c_float(xg[2]),ct.c_float(xg[3]))
            (cig1,cig2,cig3,cig4) = (ct.c_int(0),ct.c_int(0),ct.c_int(0),ct.c_int(0))            
            istat = rmn.f_cxgaig(proj,
                                 ct.byref(cig1),ct.byref(cig2),
                                 ct.byref(cig3),ct.byref(cig4),
                                 ct.byref(cxg1),ct.byref(cxg2),
                                 ct.byref(cxg3),ct.byref(cxg4))
            igout = (cig1.value,cig2.value,cig3.value,cig4.value)
            self.assertEqual(igout,ig,name+repr(ig)+' != '+repr(igout))

    def testf_Sanity(self):
        """cigaxg(cxgaig(n))==n for all n"""
        for name,proj,dims,xg,ig in self.knownValues:
            (cxg1,cxg2,cxg3,cxg4) = (ct.c_float(0.),ct.c_float(0.),ct.c_float(0.),ct.c_float(0.))
            (cig1,cig2,cig3,cig4) = (ct.c_int(ig[0]),ct.c_int(ig[1]),ct.c_int(ig[2]),ct.c_int(ig[3]))            
            istat = rmn.f_cigaxg(proj,
                                 ct.byref(cxg1),ct.byref(cxg2),
                                 ct.byref(cxg3),ct.byref(cxg4),
                                 ct.byref(cig1),ct.byref(cig2),
                                 ct.byref(cig3),ct.byref(cig4))
            istat = rmn.f_cxgaig(proj,
                                 ct.byref(cig1),ct.byref(cig2),
                                 ct.byref(cig3),ct.byref(cig4),
                                 ct.byref(cxg1),ct.byref(cxg2),
                                 ct.byref(cxg3),ct.byref(cxg4))
            igout = (cig1.value,cig2.value,cig3.value,cig4.value)
            self.assertEqual(igout,ig,name+repr(ig)+' != '+repr(igout))

    def testCigaxgKnownValues(self):
        """Cigaxg should give known result with known input"""
        for name,proj,dims,xg,ig in self.knownValues:
            xgout = rmn.cigaxg(proj,ig[0],ig[1],ig[2],ig[3])
            self.assertAlmostEqual(xgout[0],xg[0],1,name+'[0]'+xgout.__repr__())
            self.assertAlmostEqual(xgout[1],xg[1],1,name+'[1]'+xgout.__repr__())
            self.assertAlmostEqual(xgout[2],xg[2],1,name+'[2]'+xgout.__repr__())
            self.assertAlmostEqual(xgout[3],xg[3],1,name+'[3]'+xgout.__repr__())

    def testCxgaigKnownValues(self):
        """Cxgaig should give known result with known input"""
        for name,proj,dims,xg,ig in self.knownValues:
            igout = rmn.cxgaig(proj,xg[0],xg[1],xg[2],xg[3])
            self.assertEqual(igout,ig,name+igout.__repr__())

    def testSanity(self):
        """cigaxg(cxgaig(n))==n for all n"""
        for name,proj,dims,xg,ig in self.knownValues:
            xgout = rmn.cigaxg(proj,ig[0],ig[1],ig[2],ig[3])
            igout = rmn.cxgaig(proj,xgout[0],xgout[1],xgout[2],xgout[3])
            self.assertEqual(igout,ig,name+igout.__repr__()+xgout.__repr__())


#--- base/*date -----------------------------------------------------

class LibrmnNewdateOptKnownValues(unittest.TestCase):

    def testnewdatestampKnownValues(self):
        """newdate with stamp should give knwon results with known values"""
        yyyymmdd = 20120628
        hhmmsshh = 11121000 #Precision is not to seconds cannot test full sshh
        
        idate1 = rmn.newdate(rmn.NEWDATE_PRINT2STAMP, yyyymmdd, hhmmsshh)
        (yyyymmdd2,hhmmsshh2) = rmn.newdate(rmn.NEWDATE_STAMP2PRINT, idate1)
        self.assertEqual(yyyymmdd, yyyymmdd2)
        self.assertEqual(hhmmsshh, hhmmsshh2)


    def testnewdateArrayKnownValues(self):
        """newdate mode 4 and -4 should give knwon results with known values"""
        yyyymmdd = 20160728
        hhmmsshh = 11121000 #Precision is not to seconds cannot test full sshh
        datearray0 = [5,    # ??? 5th day of the week (Thu) ???
                      7,    # month
                      28,   # day of the month
                      2016, # year
                      11,   # hour
                      73000,# minutes * 60 * 100
                      1430803488,
                      1280657952,
                      540553760,
                      909193266,
                      1513173280,
                      825897521,
                      808463920,
                      411742882] #STAMP
        
        idate1 = rmn.newdate(rmn.NEWDATE_PRINT2STAMP, yyyymmdd, hhmmsshh)
        datearray = rmn.newdate(rmn.NEWDATE_STAMP2ARRAY, idate1)
        self.assertEqual(datearray, datearray0)

        idate2 = rmn.newdate(rmn.NEWDATE_ARRAY2STAMP, datearray)
        self.assertEqual(idate2, idate2)

    def testLeapYearKnownValues(self):
        """ignore_leapyear option should give known result with known input"""
        yyyymmdd = 20120228
        hhmmsshh = 0
        nhours = 24.
        
        idate1 = rmn.newdate(rmn.NEWDATE_PRINT2STAMP,yyyymmdd,hhmmsshh)
        idate2 = rmn.incdatr(idate1,nhours)
        (yyyymmdd2,hhmmsshh2) = rmn.newdate(rmn.NEWDATE_STAMP2PRINT,idate2)
        self.assertEqual(yyyymmdd2,20120229)

        rmn.ignore_leapyear()
        idate2 = rmn.incdatr(idate1,nhours)
        (yyyymmdd2,hhmmsshh2) = rmn.newdate(rmn.NEWDATE_STAMP2PRINT,idate2)
        self.assertEqual(yyyymmdd2,20120301)

        rmn.accept_leapyear()
        idate2 = rmn.incdatr(idate1,nhours)
        (yyyymmdd2,hhmmsshh2) = rmn.newdate(rmn.NEWDATE_STAMP2PRINT,idate2)
        self.assertEqual(yyyymmdd2,20120229)

        rmn.newdate_options_set(rmn.NEWDATE_OPT_365DAYS)
        rmn.newdate_options_set(rmn.NEWDATE_OPT_360DAYS)
        idate2 = rmn.incdatr(idate1,nhours)
        (yyyymmdd2,hhmmsshh2) = rmn.newdate(rmn.NEWDATE_STAMP2PRINT,idate2)
        self.assertEqual(yyyymmdd2,20120301)

        rmn.newdate_options_set(rmn.NEWDATE_OPT_GREGORIAN)
        idate2 = rmn.incdatr(idate1,nhours)
        (yyyymmdd2,hhmmsshh2) = rmn.newdate(rmn.NEWDATE_STAMP2PRINT,idate2)
        self.assertEqual(yyyymmdd2,20120229)


    def testNewdateOptKnownValues(self):
        """Newdate_option should give known result with known input"""
        value = rmn.newdate_options_get('year')
        self.assertEqual(value,'gregorian')
        
        isleapyear = rmn.get_leapyear_status()
        self.assertEqual(isleapyear,False)

        rmn.newdate_options_set(rmn.NEWDATE_OPT_360DAYS)
        value = rmn.newdate_options_get('year')
        self.assertEqual(value,'360_day')
        
        rmn.newdate_options_set(rmn.NEWDATE_OPT_365DAYS)
        value = rmn.newdate_options_get('year')
        self.assertEqual(value,'365_day')

        rmn.newdate_options_set(rmn.NEWDATE_OPT_GREGORIAN)
        value = rmn.newdate_options_get('year')
        self.assertEqual(value,'gregorian')

        rmn.accept_leapyear()
        isleapyear = rmn.get_leapyear_status()
        self.assertEqual(isleapyear,False)

        rmn.ignore_leapyear()
        isleapyear = rmn.get_leapyear_status()
        self.assertEqual(isleapyear,True)

        
class LibrmnNewdateKnownValues(unittest.TestCase):

    #(YYYYMMDD,HHMMSSHH,Stamp)
    knownValues = (
        (20150102,13141500,399367913),
        )

    def testNewdateFromPrintKnownValues(self):
        """Newdate from print should give known result with known input"""
        for yyyymmdd,hhmmsshh,stamp in self.knownValues:
            iout = rmn.newdate(rmn.NEWDATE_PRINT2STAMP,yyyymmdd,hhmmsshh)
            self.assertEqual(iout,stamp,repr(iout)+' != '+repr(stamp))


    def testNewdateToPrintKnownValues(self):
        """Newdate to print should give known result with known input"""
        for yyyymmdd,hhmmsshh,stamp in self.knownValues:
            (iout1,iout2) = rmn.newdate(rmn.NEWDATE_STAMP2PRINT,stamp)
            self.assertEqual((iout1,iout2),(yyyymmdd,hhmmsshh),repr((iout1,iout2))+' != '+repr((yyyymmdd,hhmmsshh)))

    def testSanity(self):
        """Convert back and fort from print to CMC data should give back same result"""
        for yyyymmdd,hhmmsshh,stamp in self.knownValues:
            iout = rmn.newdate(rmn.NEWDATE_PRINT2STAMP,yyyymmdd,hhmmsshh)
            (iout1,iout2) = rmn.newdate(rmn.NEWDATE_STAMP2PRINT,iout)
            self.assertEqual((iout1,iout2),(yyyymmdd,hhmmsshh),repr((iout1,iout2))+' != '+repr((yyyymmdd,hhmmsshh)))


class LibrmnIncdateKnownValues(unittest.TestCase):

    #(YYYYMMDD,HHMMSSHH,NHOURS,HHMMSSHH2)
    knownValues = (
        (20150102,13141500,2. ,15141500),
        (20150102,13141500,1.5,14441500),
        )

    def testIncdateFromPrintKnownValues(self):
        """Incdatr should give known result with known input"""
        for yyyymmdd,hhmmsshh,nhours,hhmmsshh2 in self.knownValues:
            idate1 = rmn.newdate(rmn.NEWDATE_PRINT2STAMP,yyyymmdd,hhmmsshh)
            idate2 = rmn.incdatr(idate1,nhours)
            (iout1,iout2) = rmn.newdate(rmn.NEWDATE_STAMP2PRINT,idate2)
            self.assertEqual((iout1,iout2),(yyyymmdd,hhmmsshh2),repr((iout1,iout2))+' != '+repr((yyyymmdd,hhmmsshh2)))


    def testDifdateToPrintKnownValues(self):
        """Difdatr to print should give known result with known input"""
        for yyyymmdd,hhmmsshh,nhours,hhmmsshh2 in self.knownValues:
            idate1 = rmn.newdate(rmn.NEWDATE_PRINT2STAMP,yyyymmdd,hhmmsshh)
            idate2 = rmn.newdate(rmn.NEWDATE_PRINT2STAMP,yyyymmdd,hhmmsshh2)
            nhours2 = rmn.difdatr(idate2,idate1)
            self.assertEqual(nhours2,nhours,repr(nhours2)+' != '+repr(nhours))


if __name__ == "__main__":
    unittest.main()

# -*- Mode: C; tab-width: 4; indent-tabs-mode: nil -*-
# vim: set expandtab ts=4 sw=4:
# kate: space-indent on; indent-mode cstyle; indent-width 4; mixedindent off;<|MERGE_RESOLUTION|>--- conflicted
+++ resolved
@@ -2,23 +2,17 @@
 # . s.ssmuse.dot /ssm/net/hpcs/201402/02/base /ssm/net/hpcs/201402/02/intel13sp1u2 /ssm/net/rpn/libs/15.2
 """Unit tests for librmn.base"""
 
-<<<<<<< HEAD
 import sys
-=======
 import os, os.path
->>>>>>> fe63f7c7
 import rpnpy.librmn.all as rmn
 import unittest
 import ctypes as ct
 import numpy as np
 
-<<<<<<< HEAD
 if sys.version_info > (3,):
     long = int
-=======
 
 ATM_MODEL_DFILES = os.getenv('ATM_MODEL_DFILES').strip()
->>>>>>> fe63f7c7
 
 #--- primitives -----------------------------------------------------
 
