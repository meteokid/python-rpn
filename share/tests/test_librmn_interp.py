#!/usr/bin/env python
# . s.ssmuse.dot /ssm/net/hpcs/201402/02/base /ssm/net/hpcs/201402/02/intel13sp1u2 /ssm/net/rpn/libs/15.2
"""Unit tests for librmn.interp"""

import os
import rpnpy.librmn.all as rmn
from rpnpy import range as _range
import unittest
## import ctypes as ct
import numpy as np

class Librmn_interp_Test(unittest.TestCase):

    epsilon = 0.0005

    def setIG_L(self,gp):
        ig1234 = rmn.cxgaig(gp['grtyp'],gp['lat0'],gp['lon0'],
                            gp['dlat'],gp['dlon'])
        gp['ig1'] = ig1234[0]
        gp['ig2'] = ig1234[1]
        gp['ig3'] = ig1234[2]
        gp['ig4'] = ig1234[3]
        return gp

    def setIG_ZE(self,gp,offx=0):
        ig1234 = rmn.cxgaig(gp['grref'],gp['xlat1'],gp['xlon1'],
                            gp['xlat2'],gp['xlon2'])
        gp['ig1ref'] = ig1234[0]
        gp['ig2ref'] = ig1234[1]
        gp['ig3ref'] = ig1234[2]
        gp['ig4ref'] = ig1234[3]
        gp['ig1'] = ig1234[0]
        gp['ig2'] = ig1234[1]
        gp['ig3'] = ig1234[2]
        gp['ig4'] = ig1234[3]
        ## if offx: offx=1
        ## gp['ig1'] = 123+offx
        ## gp['ig2'] = 231+offx
        ## gp['ig3'] = 312+offx
        ## gp['ig4'] = 0
        return gp

    def getGridParams_L(self,offx=0):
        (ni,nj) = (90,180)
        if offx:
            offx=0.25
            (ni,nj) = (45,90)
        gp = {
            'shape' : (ni,nj),
            'ni' : ni,
            'nj' : nj,
            'grtyp' : 'L',
            'dlat' : 0.5,
            'dlon' : 0.5,
            'lat0' : 45.,
            'lon0' : 273.+offx
            }
        return self.setIG_L(gp)

    def getGridParams_ZE(self):
        (ni,nj) = (50,30)
        gp = {
            'shape' : (ni,nj),
            'ni' : ni,
            'nj' : nj,
            'grtyp' : 'Z',
            'grref' : 'E',
            'xlat1' : 0.,
            'xlon1' : 180.,
            'xlat2' : 0.,
            'xlon2' : 270.,
            'dlat' : 0.5,
            'dlon' : 0.5,
            'lat0' : 45.,
            'lon0' : 273.
            }
<<<<<<< HEAD
        gp['ax'] = np.empty((ni,1),dtype=np.float32,order='FORTRAN')
        gp['ay'] = np.empty((1,nj),dtype=np.float32,order='FORTRAN')
=======
        gp['ax'] = np.empty((ni,1),dtype=np.float32,order='F')
        gp['ay'] = np.empty((1,nj),dtype=np.float32,order='F')
>>>>>>> e70a29b0
        for i in _range(ni):
            gp['ax'][i,0] = gp['lon0']+float(i)*gp['dlon']
        for j in _range(nj):
            gp['ay'][0,j] = gp['lat0']+float(j)*gp['dlat']
        return self.setIG_ZE(gp)

    def getGridParams_ZEYY(self,YY=0):
        nj = 31
        ni = (nj-1)*3 + 1
        (ni,nj) = (50,30)
        (xlat1,xlon1,xlat2,xlon2) = (0., 180., 0., 270.)
        if YY > 0:
            (xlat1,xlon1,xlat2,xlon2) =  (0., 180., 45., 180.)
        gp = {
            'shape' : (ni,nj),
            'ni' : ni,
            'nj' : nj,
            'grtyp' : 'Z',
            'grref' : 'E',
            'xlat1' : xlat1,
            'xlon1' : xlon1,
            'xlat2' : xlat2,
            'xlon2' : xlon2,
            'dlat' : (90./float(nj)),
            'dlon' : (270./float(ni)),
            'lat0' : -45.,
            'lon0' : 45.
            }
<<<<<<< HEAD
        gp['ax'] = np.empty((ni,1),dtype=np.float32,order='FORTRAN')
        gp['ay'] = np.empty((1,nj),dtype=np.float32,order='FORTRAN')
=======
        gp['ax'] = np.empty((ni,1),dtype=np.float32,order='F')
        gp['ay'] = np.empty((1,nj),dtype=np.float32,order='F')
>>>>>>> e70a29b0
        for i in _range(ni):
            gp['ax'][i,0] = gp['lon0']+float(i)*gp['dlon']
        for j in _range(nj):
            gp['ay'][0,j] = gp['lat0']+float(j)*gp['dlat']
        return self.setIG_ZE(gp)


    def test_ezsetopt_ezgetopt(self):
        otplist = [
            (rmn.EZ_OPT_WEIGHT_NUMBER,2), #int
            (rmn.EZ_OPT_EXTRAP_VALUE,99.), #float
            (rmn.EZ_OPT_EXTRAP_DEGREE.lower(),rmn.EZ_EXTRAP_VALUE.lower()) #str
            ]
        for (o,v) in otplist:
            rmn.ezsetopt(o,v)
            v1 = rmn.ezgetopt(o,vtype=type(v))
            self.assertEqual(v1,v)

    def test_ezqkdef_ezgprm(self):
        gp = self.getGridParams_L()
        gid1 = rmn.ezqkdef(gp)
        self.assertTrue(gid1>=0)
        gp['id'] = gid1
        gprm = rmn.ezgprm(gid1)
        for k in gprm.keys():
            self.assertEqual(gp[k],gprm[k])
        rmn.gdrls(gid1)


    def test_ezqkdef_file_ezgprm_ezgfstp(self):
        rmn.fstopt(rmn.FSTOP_MSGLVL,rmn.FSTOPI_MSG_CATAST)
        ATM_MODEL_DFILES = os.getenv('ATM_MODEL_DFILES')
        myfile = os.path.join(ATM_MODEL_DFILES.strip(),'bcmk/geophy.fst')
        funit = rmn.fstopenall(myfile,rmn.FST_RO)
        (ni,nj) = (201,100)
        gp = {
            'shape' : (ni,nj),
            'ni' : ni,
            'nj' : nj,
            'grtyp' : 'Z',
            'ig1'   : 2002,
            'ig2'   : 1000,
            'ig3'   : 0,
            'ig4'   : 0,
            'grref' : 'E',
            'ig1ref' : 900,
            'ig2ref' : 0,
            'ig3ref' : 43200,
            'ig4ref' : 43200,
            'iunit'  : funit
            }
        gid1 = rmn.ezqkdef(gp)
        a = rmn.ezgfstp(gid1)
        rmn.fstcloseall(funit)
        self.assertTrue(gid1>=0)
        gp['id'] = gid1
        gprm = rmn.ezgxprm(gid1)
        for k in gprm.keys():
            self.assertEqual(gp[k],gprm[k])
        self.assertEqual(a['nomvarx'].strip(),'>>')
        self.assertEqual(a['nomvary'].strip(),'^^')
        rmn.gdrls(gid1)

    def test_ezqkdef_file_error(self):
        funit = -1
        (ni,nj) = (201,100)
        gp = {
            'shape' : (ni,nj),
            'ni' : ni,
            'nj' : nj,
            'grtyp' : 'Z',
            'ig1'   : 2002,
            'ig2'   : 1000,
            'ig3'   : 0,
            'ig4'   : 0,
            'grref' : 'E',
            'ig1ref' : 900,
            'ig2ref' : 0,
            'ig3ref' : 43200,
            'ig4ref' : 43200,
            'iunit'  : funit
            }
        try:
            gid1 = rmn.ezqkdef(gp)
            self.assertTrue(False, 'ezqkdef should raise a error with ref grid and invalid file unit')
        except rmn.EzscintError:
            pass

    def test_ezqkdef_ezgxprm(self):
        gp = self.getGridParams_L()
        gid1 = rmn.ezqkdef(gp['ni'],gp['nj'],gp['grtyp'],
                           gp['ig1'],gp['ig2'],gp['ig3'],gp['ig4'])
        self.assertTrue(gid1>=0)
        gp['id'] = gid1
        gp['grref'] = ''
        gp['ig1ref'] = 0
        gp['ig2ref'] = 0
        gp['ig3ref'] = 0
        gp['ig4ref'] = 0
        gprm = rmn.ezgxprm(gid1)
        for k in gprm.keys():
            self.assertEqual(gp[k],gprm[k])
        rmn.gdrls(gid1)

    def test_ezgkdef_fmem_ezgxprm(self):
        gp = self.getGridParams_ZE()
        gid1 = rmn.ezgdef_fmem(gp['ni'],gp['nj'],gp['grtyp'],gp['grref'],
                               gp['ig1ref'],gp['ig2ref'],gp['ig3ref'],gp['ig4ref'],
                               gp['ax'],gp['ay'])
        self.assertTrue(gid1>=0)
        gp['id'] = gid1
        gprm = rmn.ezgxprm(gid1)
        for k in gprm.keys():
            self.assertEqual(gp[k],gprm[k],'(%s) Expected: %s, Got: %s :: %s' % (k,repr(gp[k]),repr(gprm[k]),repr(gprm)))
        rmn.gdrls(gid1)

    def test_ezgkdef_fmem_gdgaxes(self):
        gp = self.getGridParams_ZE()
        gid1 = rmn.ezgdef_fmem(gp['ni'],gp['nj'],gp['grtyp'],gp['grref'],
                               gp['ig1ref'],gp['ig2ref'],gp['ig3ref'],gp['ig4ref'],
                               gp['ax'],gp['ay'])
        self.assertTrue(gid1>=0)
        gp['id'] = gid1
        axes = rmn.gdgaxes(gid1)
        self.assertEqual(axes['ax'].shape,gp['ax'].shape)
        self.assertEqual(axes['ay'].shape,gp['ay'].shape)
        for i in _range(gp['ni']):
            self.assertTrue(abs(axes['ax'][i,0]-gp['ax'][i,0])<self.epsilon)
        for j in _range(gp['nj']):
            self.assertTrue(abs(axes['ay'][0,j]-gp['ay'][0,j])<self.epsilon)
        rmn.gdrls(gid1)

    def test_ezqkdef_1subgrid(self):
        gp = self.getGridParams_L()
        gid1 = rmn.ezqkdef(gp)
        self.assertTrue(gid1>=0)
        ng = rmn.ezget_nsubgrids(gid1)
        self.assertEqual(ng,1)
        subgid = rmn.ezget_subgridids(gid1)
        self.assertEqual(subgid,[gid1])
        rmn.gdrls(gid1)

    def test_ezqkdef_gdll(self):
        gp = self.getGridParams_L()
        gid1 = rmn.ezqkdef(gp)
        self.assertTrue(gid1>=0)
        gll = rmn.gdll(gid1)
        self.assertEqual(gp['shape'],gll['lat'].shape)
        self.assertEqual(gp['shape'],gll['lon'].shape)
        self.assertEqual(int(round(gp['lat0']*1000.)),
                         int(round(gll['lat'][0,0]*1000.)))
        self.assertEqual(int(round(gp['lon0']*1000.)),
                         int(round(gll['lon'][0,0]*1000.)))
        rmn.gdrls(gid1)

    def test_ezsint(self):
        gp1 = self.getGridParams_L()
        gid1 = rmn.ezqkdef(gp1)
        self.assertTrue(gid1>=0)
        gp2 = self.getGridParams_L(0.25)
        gid2 = rmn.ezqkdef(gp2)
        self.assertTrue(gid2>=0)
        setid = rmn.ezdefset(gid2, gid1)
        self.assertTrue(setid>=0)
<<<<<<< HEAD
        zin = np.empty(gp1['shape'],dtype=np.float32,order='FORTRAN')
=======
        zin = np.empty(gp1['shape'],dtype=np.float32,order='F')
>>>>>>> e70a29b0
        for x in _range(gp1['ni']):
            zin[x,:] = x
        zout = rmn.ezsint(gid2,gid1,zin)
        self.assertEqual(gp2['shape'],zout.shape)
        for j in _range(gp2['nj']):
            for i in _range(gp2['ni']):
                self.assertTrue(abs((zin[i,j]+zin[i+1,j])/2.-zout[i,j]) < self.epsilon)
        #rmn.gdrls([gid1,gid2]) #TODO: Makes the test crash

    def test_ezsint_extrap(self):
        extrap_val = 99.
        gp = self.getGridParams_ZE()
        gid1 = rmn.ezgdef_fmem(gp['ni'],gp['nj'],gp['grtyp'],gp['grref'],
                               gp['ig1ref'],gp['ig2ref'],gp['ig3ref'],gp['ig4ref'],
                               gp['ax'],gp['ay'])
        self.assertTrue(gid1>=0)
        gp2 = self.getGridParams_L(0.25)
        gid2 = rmn.ezqkdef(gp2)
        self.assertTrue(gid2>=0)
        setid = rmn.ezdefset(gid2, gid1)
        self.assertTrue(setid>=0)
<<<<<<< HEAD
        zin = np.empty(gp['shape'], dtype=np.float32, order='FORTRAN')
=======
        zin = np.empty(gp['shape'], dtype=np.float32, order='F')
>>>>>>> e70a29b0
        for x in _range(gp['ni']):
            zin[x,:] = x
        rmn.ezsetopt(rmn.EZ_OPT_EXTRAP_VALUE, extrap_val)
        rmn.ezsetopt(rmn.EZ_OPT_EXTRAP_DEGREE.lower(),
                     rmn.EZ_EXTRAP_VALUE.lower())
        zout = rmn.ezsint(gid2, gid1, zin)
        self.assertEqual(gp2['shape'], zout.shape)
        self.assertEqual(extrap_val, np.max(zout))
        ## print('test_ezsint_extrap', np.min(zin), np.max(zin))
        ## print('test_ezsint_extrap', np.min(zout), np.max(zout))
        ## for j in _range(gp2['nj']):
        ##     print('test_ezsint_extrap', j, zout[:,j])
        #rmn.gdrls([gid1,gid2]) #TODO: Makes the test crash

    def test_ezuvint(self):
        gp1 = self.getGridParams_L()
        gid1 = rmn.ezqkdef(gp1)
        self.assertTrue(gid1>=0)
        gp2 = self.getGridParams_L(0.25)
        gid2 = rmn.ezqkdef(gp2)
        self.assertTrue(gid2>=0)
        setid = rmn.ezdefset(gid2, gid1)
        self.assertTrue(setid>=0)
<<<<<<< HEAD
        uuin = np.empty(gp1['shape'],dtype=np.float32,order='FORTRAN')
        vvin = np.empty(gp1['shape'],dtype=np.float32,order='FORTRAN')
=======
        uuin = np.empty(gp1['shape'],dtype=np.float32,order='F')
        vvin = np.empty(gp1['shape'],dtype=np.float32,order='F')
>>>>>>> e70a29b0
        for x in _range(gp1['ni']):
            uuin[x,:] = x
        vvin = uuin*3.
        (uuout,vvout) = rmn.ezuvint(gid2,gid1,uuin,vvin)
        self.assertEqual(gp2['shape'],uuout.shape)
        self.assertEqual(gp2['shape'],vvout.shape)
        for j in _range(gp2['nj']):
            for i in _range(gp2['ni']):
                self.assertTrue(abs((uuin[i,j]+uuin[i+1,j])/2.-uuout[i,j]) < self.epsilon,'uvint, u: abs(%f-%f)=%f' % (((uuin[i,j]+uuin[i+1,j])/2),uuout[i,j],(uuin[i,j]+uuin[i+1,j])/2.-uuout[i,j]))

                self.assertTrue(abs((vvin[i,j]+vvin[i+1,j])/2.-vvout[i,j]) < self.epsilon,'uvint, v: abs(%f-%f)=%f' % (((vvin[i,j]+vvin[i+1,j])/2),vvout[i,j],(vvin[i,j]+vvin[i+1,j])/2.-vvout[i,j]))
                ## self.assertEqual((uuin[i,j]+uuin[i+1,j])/2.,uuout[i,j])
                ## self.assertEqual((vvin[i,j]+vvin[i+1,j])/2.,vvout[i,j])
        #rmn.gdrls([gid1,gid2]) #TODO: Makes the test crash


    def test_ezgkdef_fmem_gdxyfll(self):
        gp = self.getGridParams_ZE()
        gid1 = rmn.ezgdef_fmem(gp['ni'],gp['nj'],gp['grtyp'],gp['grref'],
                               gp['ig1ref'],gp['ig2ref'],gp['ig3ref'],gp['ig4ref'],
                               gp['ax'],gp['ay'])
        self.assertTrue(gid1>=0)
        lat = np.array([gp['ay'][0,0],gp['ay'][0,1]],dtype=np.float32,order='F')
        lon = np.array([gp['ax'][0,0],gp['ax'][1,0]],dtype=np.float32,order='F')
        xypts = rmn.gdxyfll(gid1, lat, lon)
        self.assertEqual(xypts['x'].shape,lat.shape)
        self.assertEqual(xypts['y'].shape,lat.shape)
        self.assertTrue(abs(xypts['x'][0]-1.)<self.epsilon)
        self.assertTrue(abs(xypts['y'][0]-1.)<self.epsilon)
        self.assertTrue(abs(xypts['x'][1]-2.)<self.epsilon)
        self.assertTrue(abs(xypts['y'][1]-2.)<self.epsilon)
        rmn.gdrls(gid1)


    def test_ezgkdef_fmem_gdllfxy(self):
        gp = self.getGridParams_ZE()
        gid1 = rmn.ezgdef_fmem(gp['ni'],gp['nj'],gp['grtyp'],gp['grref'],
                               gp['ig1ref'],gp['ig2ref'],gp['ig3ref'],gp['ig4ref'],
                               gp['ax'],gp['ay'])
        self.assertTrue(gid1>=0)
        xx = np.array([1.,2.],dtype=np.float32,order='F')
        yy = np.array([1.,3.],dtype=np.float32,order='F')
        llpts = rmn.gdllfxy(gid1, xx, yy)
        self.assertEqual(llpts['x'].shape,xx.shape)
        self.assertEqual(llpts['y'].shape,xx.shape)
        self.assertTrue(abs(llpts['lon'][0]-gp['ax'][0,0])<self.epsilon)
        self.assertTrue(abs(llpts['lat'][0]-gp['ay'][0,0])<self.epsilon)
        self.assertTrue(abs(llpts['lon'][1]-gp['ax'][1,0])<self.epsilon)
        self.assertTrue(abs(llpts['lat'][1]-gp['ay'][0,2])<self.epsilon)
        rmn.gdrls(gid1)


    def test_gdllsval(self):
        gp1 = self.getGridParams_L()
        gid1 = rmn.ezqkdef(gp1)
        self.assertTrue(gid1>=0)
<<<<<<< HEAD
        zin = np.empty(gp1['shape'],dtype=np.float32,order='FORTRAN')
=======
        zin = np.empty(gp1['shape'],dtype=np.float32,order='F')
>>>>>>> e70a29b0
        for x in _range(gp1['ni']):
            zin[:,x] = x
        lat = np.array([gp1['lat0']+gp1['dlat']/2.],dtype=np.float32,order='F')
        lon = np.array([(gp1['lon0']+gp1['dlon'])/2.],dtype=np.float32,order='F')
        zout = rmn.gdllsval(gid1,lat,lon,zin)
        self.assertEqual(lat.shape,zout.shape)
        self.assertTrue(abs((zin[0,0]+zin[1,1])/2. - zout[0]) < self.epsilon)
        rmn.gdrls(gid1)

    def test_gdxysval(self):
        gp1 = self.getGridParams_L()
        gid1 = rmn.ezqkdef(gp1)
        self.assertTrue(gid1>=0)
<<<<<<< HEAD
        zin = np.empty(gp1['shape'],dtype=np.float32,order='FORTRAN')
=======
        zin = np.empty(gp1['shape'],dtype=np.float32,order='F')
>>>>>>> e70a29b0
        for x in _range(gp1['ni']):
            zin[:,x] = x
        xx = np.array([1.5],dtype=np.float32,order='F')
        yy = np.array([1.5],dtype=np.float32,order='F')
        zout = rmn.gdxysval(gid1,xx,yy,zin)
        self.assertEqual(xx.shape,zout.shape)
        self.assertTrue(abs((zin[0,0]+zin[1,1])/2. - zout[0]) < self.epsilon)
        rmn.gdrls(gid1)


    def test_gdllvval(self):
        gp1 = self.getGridParams_L()
        gid1 = rmn.ezqkdef(gp1)
        self.assertTrue(gid1>=0)
<<<<<<< HEAD
        zin  = np.empty(gp1['shape'],dtype=np.float32,order='FORTRAN')
        zin2 = np.empty(gp1['shape'],dtype=np.float32,order='FORTRAN')
=======
        zin  = np.empty(gp1['shape'],dtype=np.float32,order='F')
        zin2 = np.empty(gp1['shape'],dtype=np.float32,order='F')
>>>>>>> e70a29b0
        for x in _range(gp1['ni']):
            zin[:,x] = x
            zin2[:,x] = x+1
        lat = np.array([gp1['lat0']+gp1['dlat']/2.],dtype=np.float32,order='F')
        lon = np.array([(gp1['lon0']+gp1['dlon'])/2.],dtype=np.float32,order='F')
        (zout,zout2) = rmn.gdllvval(gid1,lat,lon,zin,zin2)
        self.assertEqual(lat.shape,zout.shape)
        self.assertEqual(lat.shape,zout2.shape)
        self.assertTrue(abs((zin[0,0]+zin[1,1])/2. - zout[0]) < self.epsilon)
        self.assertTrue(abs((zin2[0,0]+zin2[1,1])/2. - zout2[0]) < self.epsilon)
        rmn.gdrls(gid1)


    def test_gdxyvval(self):
        gp1 = self.getGridParams_L()
        gid1 = rmn.ezqkdef(gp1)
        self.assertTrue(gid1>=0)
<<<<<<< HEAD
        zin  = np.empty(gp1['shape'],dtype=np.float32,order='FORTRAN')
        zin2 = np.empty(gp1['shape'],dtype=np.float32,order='FORTRAN')
=======
        zin  = np.empty(gp1['shape'],dtype=np.float32,order='F')
        zin2 = np.empty(gp1['shape'],dtype=np.float32,order='F')
>>>>>>> e70a29b0
        for x in _range(gp1['ni']):
            zin[:,x] = x
            zin2[:,x] = x+1
        xx = np.array([1.5],dtype=np.float32,order='F')
        yy = np.array([1.5],dtype=np.float32,order='F')
        (zout,zout2) = rmn.gdxyvval(gid1,xx,yy,zin,zin2)
        self.assertEqual(xx.shape,zout.shape)
        self.assertTrue(abs((zin[0,0]+zin[1,1])/2. - zout[0]) < self.epsilon)
        self.assertTrue(abs((zin2[0,0]+zin2[1,1])/2. - zout2[0]) < self.epsilon)
        rmn.gdrls(gid1)

    ## def test_gdsetmask_gdgetmask(self):
    ##     gp1 = self.getGridParams_L()
    ##     gid1 = rmn.ezqkdef(gp1)
    ##     self.assertTrue(gid1>=0)
    ##     mask = np.empty(gp1['shape'],dtype=np.intc,order='F')
    ##     mask[:,:] = 0
    ##     for i in _range(min(gp1['ni'],gp1['nj'])):
    ##         mask[i,i] = 1
    ##     rmn.gdsetmask(gid1,mask)
    ##     mask2 = rmn.gdgetmask(gid1)
    ##     print [mask[i,i] for i in _range(min(gp1['ni'],gp1['nj']))]
    ##     print [mask2[i,i] for i in _range(min(gp1['ni'],gp1['nj']))]
    ##     self.assertEqual(mask.shape,mask2.shape)
    ##     for j in _range(gp1['nj']):
    ##         for i in _range(gp1['ni']):
    ##             self.assertEqual(mask[i,j],mask2[i,j])
    ##     rmn.gdrls(gid1)


    def test_ezgkdef_fmem_YY_ezgxprm_supergrid(self):
        gp1 = self.getGridParams_ZEYY(0)
        gp2 = self.getGridParams_ZEYY(1)
        gid1 = rmn.ezgdef_fmem(gp1['ni'],gp1['nj'],gp1['grtyp'],gp1['grref'],
                               gp1['ig1ref'],gp1['ig2ref'],gp1['ig3ref'],gp1['ig4ref'],
                               gp1['ax'],gp1['ay'])
        gid2 = rmn.ezgdef_fmem(gp2['ni'],gp2['nj'],gp2['grtyp'],gp2['grref'],
                               gp2['ig1ref'],gp2['ig2ref'],gp2['ig3ref'],gp2['ig4ref'],
                               gp2['ax'],gp2['ay'])
        self.assertTrue(gid1>=0)
        self.assertTrue(gid2>=0)
        subgridid = [gid1,gid2]
        gp12 = {
            'ni' : gp1['ni'],
            'nj' : 2*gp1['nj'],
            'grtyp' : 'U',
            'grref' : 'F',
            'vercode' : 1
            }
        gid12 = rmn.ezgdef_supergrid(gp12['ni'],gp12['nj'],
                                     gp12['grtyp'],gp12['grref'],
                                     gp12['vercode'],subgridid)
        self.assertTrue(gid12>=0)
        ng = rmn.ezget_nsubgrids(gid12)
        self.assertEqual(ng,2)
        subgid = rmn.ezget_subgridids(gid12)
        self.assertEqual(len(subgid),2)
        self.assertEqual(subgid[0],gid1)
        self.assertEqual(subgid[1],gid2)


#TODO: test_ezgdef_supergrid

#TODO:    c_gdllwdval(gdid, spdout, wdout, uuin, vvin, lat, lon, n)
#TODO:    c_gdxywdval(gdin, uuout, vvout, uuin, vvin, x, y, n)

#TODO:    c_ezsint_mdm(zout, mask_out, zin, mask_in)
#TODO:    c_ezuvint_mdm(uuout, vvout, mask_out, uuin, vvin, mask_in)
#TODO:    c_ezsint_mask(mask_out, mask_in)

if __name__ == "__main__":
    unittest.main()

# -*- Mode: C; tab-width: 4; indent-tabs-mode: nil -*-
# vim: set expandtab ts=4 sw=4:
# kate: space-indent on; indent-mode cstyle; indent-width 4; mixedindent off;<|MERGE_RESOLUTION|>--- conflicted
+++ resolved
@@ -74,13 +74,8 @@
             'lat0' : 45.,
             'lon0' : 273.
             }
-<<<<<<< HEAD
-        gp['ax'] = np.empty((ni,1),dtype=np.float32,order='FORTRAN')
-        gp['ay'] = np.empty((1,nj),dtype=np.float32,order='FORTRAN')
-=======
         gp['ax'] = np.empty((ni,1),dtype=np.float32,order='F')
         gp['ay'] = np.empty((1,nj),dtype=np.float32,order='F')
->>>>>>> e70a29b0
         for i in _range(ni):
             gp['ax'][i,0] = gp['lon0']+float(i)*gp['dlon']
         for j in _range(nj):
@@ -109,13 +104,8 @@
             'lat0' : -45.,
             'lon0' : 45.
             }
-<<<<<<< HEAD
-        gp['ax'] = np.empty((ni,1),dtype=np.float32,order='FORTRAN')
-        gp['ay'] = np.empty((1,nj),dtype=np.float32,order='FORTRAN')
-=======
         gp['ax'] = np.empty((ni,1),dtype=np.float32,order='F')
         gp['ay'] = np.empty((1,nj),dtype=np.float32,order='F')
->>>>>>> e70a29b0
         for i in _range(ni):
             gp['ax'][i,0] = gp['lon0']+float(i)*gp['dlon']
         for j in _range(nj):
@@ -280,11 +270,7 @@
         self.assertTrue(gid2>=0)
         setid = rmn.ezdefset(gid2, gid1)
         self.assertTrue(setid>=0)
-<<<<<<< HEAD
-        zin = np.empty(gp1['shape'],dtype=np.float32,order='FORTRAN')
-=======
         zin = np.empty(gp1['shape'],dtype=np.float32,order='F')
->>>>>>> e70a29b0
         for x in _range(gp1['ni']):
             zin[x,:] = x
         zout = rmn.ezsint(gid2,gid1,zin)
@@ -306,11 +292,7 @@
         self.assertTrue(gid2>=0)
         setid = rmn.ezdefset(gid2, gid1)
         self.assertTrue(setid>=0)
-<<<<<<< HEAD
-        zin = np.empty(gp['shape'], dtype=np.float32, order='FORTRAN')
-=======
         zin = np.empty(gp['shape'], dtype=np.float32, order='F')
->>>>>>> e70a29b0
         for x in _range(gp['ni']):
             zin[x,:] = x
         rmn.ezsetopt(rmn.EZ_OPT_EXTRAP_VALUE, extrap_val)
@@ -334,13 +316,8 @@
         self.assertTrue(gid2>=0)
         setid = rmn.ezdefset(gid2, gid1)
         self.assertTrue(setid>=0)
-<<<<<<< HEAD
-        uuin = np.empty(gp1['shape'],dtype=np.float32,order='FORTRAN')
-        vvin = np.empty(gp1['shape'],dtype=np.float32,order='FORTRAN')
-=======
         uuin = np.empty(gp1['shape'],dtype=np.float32,order='F')
         vvin = np.empty(gp1['shape'],dtype=np.float32,order='F')
->>>>>>> e70a29b0
         for x in _range(gp1['ni']):
             uuin[x,:] = x
         vvin = uuin*3.
@@ -397,11 +374,7 @@
         gp1 = self.getGridParams_L()
         gid1 = rmn.ezqkdef(gp1)
         self.assertTrue(gid1>=0)
-<<<<<<< HEAD
-        zin = np.empty(gp1['shape'],dtype=np.float32,order='FORTRAN')
-=======
         zin = np.empty(gp1['shape'],dtype=np.float32,order='F')
->>>>>>> e70a29b0
         for x in _range(gp1['ni']):
             zin[:,x] = x
         lat = np.array([gp1['lat0']+gp1['dlat']/2.],dtype=np.float32,order='F')
@@ -415,11 +388,7 @@
         gp1 = self.getGridParams_L()
         gid1 = rmn.ezqkdef(gp1)
         self.assertTrue(gid1>=0)
-<<<<<<< HEAD
-        zin = np.empty(gp1['shape'],dtype=np.float32,order='FORTRAN')
-=======
         zin = np.empty(gp1['shape'],dtype=np.float32,order='F')
->>>>>>> e70a29b0
         for x in _range(gp1['ni']):
             zin[:,x] = x
         xx = np.array([1.5],dtype=np.float32,order='F')
@@ -434,13 +403,8 @@
         gp1 = self.getGridParams_L()
         gid1 = rmn.ezqkdef(gp1)
         self.assertTrue(gid1>=0)
-<<<<<<< HEAD
-        zin  = np.empty(gp1['shape'],dtype=np.float32,order='FORTRAN')
-        zin2 = np.empty(gp1['shape'],dtype=np.float32,order='FORTRAN')
-=======
         zin  = np.empty(gp1['shape'],dtype=np.float32,order='F')
         zin2 = np.empty(gp1['shape'],dtype=np.float32,order='F')
->>>>>>> e70a29b0
         for x in _range(gp1['ni']):
             zin[:,x] = x
             zin2[:,x] = x+1
@@ -458,13 +422,8 @@
         gp1 = self.getGridParams_L()
         gid1 = rmn.ezqkdef(gp1)
         self.assertTrue(gid1>=0)
-<<<<<<< HEAD
-        zin  = np.empty(gp1['shape'],dtype=np.float32,order='FORTRAN')
-        zin2 = np.empty(gp1['shape'],dtype=np.float32,order='FORTRAN')
-=======
         zin  = np.empty(gp1['shape'],dtype=np.float32,order='F')
         zin2 = np.empty(gp1['shape'],dtype=np.float32,order='F')
->>>>>>> e70a29b0
         for x in _range(gp1['ni']):
             zin[:,x] = x
             zin2[:,x] = x+1
