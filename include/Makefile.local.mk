ifneq (,$(DEBUGMAKE))
$(info ## ====================================================================)
$(info ## File: $$gemdyn/include/Makefile.local.mk)
$(info ## )
endif

## GEM model and GemDyn definitions

# ifeq (,$(wildcard $(gemdyn)/VERSION))
#    $(error Not found: $(gemdyn)/VERSION)
# endif
# GEMDYN_VERSION0  = $(shell cat $(gemdyn)/VERSION | sed 's|x/||')
<<<<<<< HEAD
GEMDYN_VERSION0  = 4.8.3g
=======
GEMDYN_VERSION0  = 4.8.4
>>>>>>> 9984fc4f
GEMDYN_VERSION   = $(notdir $(GEMDYN_VERSION0))
GEMDYN_VERSION_X = $(dir $(GEMDYN_VERSION0))


## Some Shortcut/Alias to Lib Names
GEMDYN_LIBS_DEP = $(RPNPHY_LIBS_V) $(MODELUTILS_LIBS_V) $(MODELUTILS_LIBS_DEP)
GEMDYN_LIBS_SHARED_DEP = $(RPNPHY_LIBS_SHARED_V) $(MODELUTILS_LIBS_SHARED_V) $(MODELUTILS_LIBS_DEP)

LIBCPLPATH  = 
LIBCPL      =

GEMDYN_LIBS_MERGED_0 = gemdyn_main gemdyn_base gemdyn_adw
GEMDYN_LIBS_OTHER_0  = $(LIBCPL)

GEMDYN_SFX=$(RDE_BUILDDIR_SFX)
GEMDYN_LIBS_MERGED = $(foreach item,$(GEMDYN_LIBS_MERGED_0),$(item)$(GEMDYN_SFX))
GEMDYN_LIBS_OTHER  = $(foreach item,$(GEMDYN_LIBS_OTHER_0),$(item)$(GEMDYN_SFX))

GEMDYN_LIBS_ALL_0  = $(GEMDYN_LIBS_MERGED_0) $(GEMDYN_LIBS_OTHER_0)
GEMDYN_LIBS_ALL    = $(GEMDYN_LIBS_MERGED) $(GEMDYN_LIBS_OTHER)

GEMDYN_LIBS_0      = gemdyn$(GEMDYN_SFX)
GEMDYN_LIBS        = $(GEMDYN_LIBS_0) $(GEMDYN_LIBS_OTHER) 
GEMDYN_LIBS_V      = $(GEMDYN_LIBS_0)_$(GEMDYN_VERSION) $(GEMDYN_LIBS_OTHER) 

GEMDYN_LIBS_SHARED_ALL = $(foreach item,$(GEMDYN_LIBS_ALL),$(item)-shared)
GEMDYN_LIBS_SHARED_0   = $(GEMDYN_LIBS_0)-shared
GEMDYN_LIBS_SHARED     = $(GEMDYN_LIBS_SHARED_0) $(GEMDYN_LIBS_OTHER) 
GEMDYN_LIBS_SHARED_V   = $(GEMDYN_LIBS_SHARED_0)_$(GEMDYN_VERSION) $(GEMDYN_LIBS_OTHER) 

GEMDYN_LIBS_OTHER_FILES = $(foreach item,$(GEMDYN_LIBS_OTHER),$(LIBDIR)/lib$(item).a) 
GEMDYN_LIBS_ALL_FILES   = $(foreach item,$(GEMDYN_LIBS_ALL),$(LIBDIR)/lib$(item).a)
                        # $(foreach item,$(GEMDYN_LIBS_SHARED_ALL),$(LIBDIR)/lib$(item).so)
GEMDYN_LIBS_SHARED_FILES   = $(LIBDIR)/lib$(GEMDYN_LIBS_SHARED_0).so
GEMDYN_LIBS_ALL_FILES_PLUS = $(LIBDIR)/lib$(GEMDYN_LIBS_0).a $(GEMDYN_LIBS_SHARED_FILES) $(GEMDYN_LIBS_ALL_FILES) 

OBJECTS_MERGED_gemdyn = $(foreach item,$(GEMDYN_LIBS_MERGED_0),$(OBJECTS_$(item)))

GEMDYN_MOD_FILES  = $(foreach item,$(FORTRAN_MODULES_gemdyn),$(item).[Mm][Oo][Dd])

GEMDYN_ABS        = gem_monitor_end gem_monitor_output toc2nml gemgrid checkdmpart prgemnml split3df
GEMDYN_ABS_FILES  = $(BINDIR)/gem_monitor_output $(BINDIR)/gem_monitor_end $(BINDIR)/toc2nml $(BINDIR)/gemgrid_$(BASE_ARCH).Abs $(BINDIR)/checkdmpart_$(BASE_ARCH).Abs $(BINDIR)/gemprnml_$(BASE_ARCH).Abs $(BINDIR)/split3df_$(BASE_ARCH).Abs

## GEM model Libpath and libs
#MODEL3_LIBAPPL = $(GEMDYN_LIBS_V)
MODEL3_LIBPATH = $(LIBCPLPATH)


##
.PHONY: gemdyn_vfiles
GEMDYN_VFILES = gemdyn_version.inc gemdyn_version.h
gemdyn_vfiles: $(GEMDYN_VFILES)
gemdyn_version.inc:
	.rdemkversionfile "gemdyn" "$(GEMDYN_VERSION)" . f
gemdyn_version.h:
	.rdemkversionfile "gemdyn" "$(GEMDYN_VERSION)" . c

#---- Abs targets -----------------------------------------------------

## GemDyn Targets

.PHONY: prgemnml gemgrid checkdmpart split3df toc2nml monitor sometools allbin allbincheck

mainprgemnml=gemprnml_$(BASE_ARCH).Abs
mainprgemnmldep = prgemnml.o
mainprgemnmldepfiles = $(foreach item,$(mainprgemnmldep),$(BUILDOBJ)/$(item))
prgemnml: | prgemnml_rm $(BINDIR)/$(mainprgemnml)
	ls -l $(BINDIR)/$(mainprgemnml)
prgemnml_rm:
	rm -f $(BINDIR)/$(mainprgemnml)
$(BINDIR)/$(mainprgemnml): $(mainprgemnmldep) | $(GEMDYN_VFILES)
	export MAINSUBNAME="prgemnml" ;\
	export ATM_MODEL_NAME="$${MAINSUBNAME} $(BUILDNAME)" ;\
	export ATM_MODEL_VERSION="$(GEMDYN_VERSION)" ;\
	export RBUILD_LIBAPPL="$(GEMDYN_LIBS_V) $(GEMDYN_LIBS_DEP)" ;\
	export RBUILD_COMM_STUBS=$(LIBCOMM_STUBS) ;\
	export RBUILD_EXTRA_OBJ="$(mainprgemnmldepfiles)" ;\
	$(RBUILD4NOMPI)
	ls $@

maingemgrid=gemgrid_$(BASE_ARCH).Abs
gemgrid: | gemgrid_rm $(BINDIR)/$(maingemgrid)
	ls -l $(BINDIR)/$(maingemgrid)
gemgrid_rm:
	rm -f $(BINDIR)/$(maingemgrid)
$(BINDIR)/$(maingemgrid): | $(GEMDYN_VFILES)
	export MAINSUBNAME="gemgrid" ;\
	export ATM_MODEL_NAME="$${MAINSUBNAME} $(BUILDNAME)" ;\
	export ATM_MODEL_VERSION="$(GEMDYN_VERSION)" ;\
	export RBUILD_LIBAPPL="$(GEMDYN_LIBS_V) $(GEMDYN_LIBS_DEP)" ;\
	$(RBUILD4objMPI)

maincheckdmpart=checkdmpart_$(BASE_ARCH).Abs
checkdmpart: | checkdmpart_rm $(BINDIR)/$(maincheckdmpart)
	ls -lL $(BINDIR)/checkdmpart_$(BASE_ARCH).Abs
checkdmpart_rm:
	rm -f $(BINDIR)/$(maincheckdmpart)
$(BINDIR)/$(maincheckdmpart): | $(GEMDYN_VFILES)
	export MAINSUBNAME="checkdmpart" ;\
	export ATM_MODEL_NAME="$${MAINSUBNAME} $(BUILDNAME)" ;\
	export ATM_MODEL_VERSION="$(GEMDYN_VERSION)" ;\
	export RBUILD_LIBAPPL="$(GEMDYN_LIBS_V) $(GEMDYN_LIBS_DEP)" ;\
	$(RBUILD4objMPI)

mainsplit3df=split3df_$(BASE_ARCH).Abs
split3df: | split3df_rm $(BINDIR)/$(mainsplit3df)
	ls -lL $(BINDIR)/$(mainsplit3df)
split3df_rm:
	rm -f $(BINDIR)/$(mainsplit3df)
$(BINDIR)/$(mainsplit3df): | $(GEMDYN_VFILES)
	export MAINSUBNAME="split3df" ;\
	export ATM_MODEL_NAME="$${MAINSUBNAME} $(BUILDNAME)" ;\
	export ATM_MODEL_VERSION="$(GEMDYN_VERSION)" ;\
	export RBUILD_LIBAPPL="$(GEMDYN_LIBS_V) $(GEMDYN_LIBS_DEP)" ;\
	$(RBUILD4objMPI)


toc2nml: | toc2nml_rm $(BINDIR)/toc2nml
	ls -lL $(BINDIR)/toc2nml
toc2nml_rm:
	rm -f $(BINDIR)/toc2nml
$(BINDIR)/toc2nml: | $(GEMDYN_VFILES)
	export MAINSUBNAME="toc2nml" ;\
	export ATM_MODEL_NAME="$${MAINSUBNAME} $(BUILDNAME)" ;\
	export ATM_MODEL_VERSION="$(GEMDYN_VERSION)" ;\
	export RBUILD_LIBAPPL="$(GEMDYN_LIBS_V) $(GEMDYN_LIBS_DEP)" ;\
	export RBUILD_COMM_STUBS=$(LIBCOMM_STUBS) ;\
	$(RBUILD4objNOMPI)

gem_monitor_end: $(BINDIR)/gem_monitor_end
	ls -lL $(BINDIR)/$@
gem_monitor_end.c: 
	if [[ ! -f $@ ]] ; then rdeco $@ || true ; fi
	if [[ ! -f $@ ]] ; then cp $(gemdyn)/src/main/$@ $@ || true ; fi
	if [[ ! -f $@ ]] ; then cp $(gemdyn)/main/$@ $@ || true ; fi
$(BINDIR)/gem_monitor_end: gem_monitor_end.c
	mybidon=gem_monitor_end_123456789 ;\
	if [[ ! -f gem_monitor_end.c ]] ; then rdeco gem_monitor_end.c ; fi ;\
	cat gem_monitor_end.c | sed 's/main_gem_monitor_end/main/' > $${mybidon}.c ;\
	$(RDECC) -o $@ -src $${mybidon}.c && rm -f $${mybidon}.[co]

gem_monitor_output: $(BINDIR)/gem_monitor_output
	ls -lL $(BINDIR)/$@
gem_monitor_output.c: 
	if [[ ! -f $@ ]] ; then rdeco $@ || true ; fi
	if [[ ! -f $@ ]] ; then cp $(gemdyn)/src/main/$@ $@ || true ; fi
	if [[ ! -f $@ ]] ; then cp $(gemdyn)/main/$@ $@ || true ; fi
$(BINDIR)/gem_monitor_output: gem_monitor_output.c
	mybidon=gem_monitor_output_123456789 ;\
	if [[ ! -f gem_monitor_output.c ]] ; then rdeco gem_monitor_output.c ; fi ;\
	cat gem_monitor_output.c | sed 's/main_gem_monitor_output/main/' > $${mybidon}.c ;\
	$(RDECC) -o $@ -src $${mybidon}.c && rm -f $${mybidon}.[co]

monitor: | $(BINDIR)/gem_monitor_end $(BINDIR)/gem_monitor_output
sometools: | prgemnml gemgrid toc2nml

allbin_gemdyn: | $(GEMDYN_ABS)
allbincheck_gemdyn:
	for item in $(GEMDYN_ABS_FILES) ; do \
		if [[ ! -x $${item} ]] ; then exit 1 ; fi ;\
	done ;\
	exit 0

#---- Lib target - automated ------------------------------------------
gemdyn_LIB_template1 = \
$$(LIBDIR)/lib$(2)_$$($(3)_VERSION).a: $$(OBJECTS_$(1)) ; \
rm -f $$@ $$@_$$$$$$$$; \
ar r $$@_$$$$$$$$ $$(OBJECTS_$(1)); \
mv $$@_$$$$$$$$ $$@

.PHONY: gemdyn_libs
gemdyn_libs: $(OBJECTS_gemdyn) $(GEMDYN_LIBS_ALL_FILES_PLUS) | $(GEMDYN_VFILES)
$(foreach item,$(GEMDYN_LIBS_ALL_0),$(eval $(call gemdyn_LIB_template1,$(item),$(item)$(GEMDYN_SFX),GEMDYN)))
$(foreach item,$(GEMDYN_LIBS_ALL),$(eval $(call LIB_template2,$(item),GEMDYN)))

$(LIBDIR)/lib$(GEMDYN_LIBS_0)_$(GEMDYN_VERSION).a: $(OBJECTS_gemdyn) | $(GEMDYN_VFILES)
	rm -f $@ $@_$$$$; ar r $@_$$$$ $(OBJECTS_MERGED_gemdyn); mv $@_$$$$ $@
$(LIBDIR)/lib$(GEMDYN_LIBS_0).a: $(LIBDIR)/lib$(GEMDYN_LIBS_0)_$(GEMDYN_VERSION).a
	cd $(LIBDIR) ; rm -f $@ ;\
	ln -s lib$(GEMDYN_LIBS_0)_$(GEMDYN_VERSION).a $@

$(LIBDIR)/lib$(GEMDYN_LIBS_SHARED_0)_$(GEMDYN_VERSION).so: $(OBJECTS_gemdyn) $(GEMDYN_LIBS_OTHER_FILES) | $(GEMDYN_VFILES)
	export RBUILD_EXTRA_OBJ="$(OBJECTS_MERGED_gemdyn)" ;\
	export RBUILD_LIBAPPL="$(GEMDYN_LIBS_OTHER) $(GEMDYN_LIBS_DEP)" ;\
	$(RBUILD4MPI_SO)
	ls -l $@
$(LIBDIR)/lib$(GEMDYN_LIBS_SHARED_0).so: $(LIBDIR)/lib$(GEMDYN_LIBS_SHARED_0)_$(GEMDYN_VERSION).so
	cd $(LIBDIR) ; rm -f $@ ;\
	ln -s lib$(GEMDYN_LIBS_SHARED_0)_$(GEMDYN_VERSION).so $@
	ls -l $@ ; ls -lL $@

ifneq (,$(DEBUGMAKE))
$(info ## ==== $$gemdyn/include/Makefile.local.mk [END] =====================)
endif<|MERGE_RESOLUTION|>--- conflicted
+++ resolved
@@ -10,11 +10,7 @@
 #    $(error Not found: $(gemdyn)/VERSION)
 # endif
 # GEMDYN_VERSION0  = $(shell cat $(gemdyn)/VERSION | sed 's|x/||')
-<<<<<<< HEAD
-GEMDYN_VERSION0  = 4.8.3g
-=======
-GEMDYN_VERSION0  = 4.8.4
->>>>>>> 9984fc4f
+GEMDYN_VERSION0  = 4.8.4gpsc
 GEMDYN_VERSION   = $(notdir $(GEMDYN_VERSION0))
 GEMDYN_VERSION_X = $(dir $(GEMDYN_VERSION0))
 
