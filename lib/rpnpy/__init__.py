import sys
import ctypes as _ct

if sys.version_info < (3,):
    integer_types = (int, long,)
    range = xrange
else:
    integer_types = (int,)
    long = int
    range = range

<<<<<<< HEAD
C_WCHAR2CHAR = lambda x: bytes(str(x).encode('ascii'))
C_WCHAR2CHAR.__doc__ = 'Convert str to bytes'

C_CHAR2WCHAR = lambda x: str(x.decode('ascii'))
C_CHAR2WCHAR.__doc__ = 'Convert bytes to str'
=======
C_STRSETLEN = lambda s,l: "{{:{}s}}".format(l).format(s[:l])
C_STRSETLEN.__doc__ = 'Return str with specified len, cut extra right char or right pad with spaces'

def C_WCHAR2CHAR(x, l=None):
    """
    Convert str to bytes
    """
    s = str(x) if l is None else C_STRSETLEN(str(x), l)
    try:
        return bytes(s.encode('ascii'))
    except UnicodeEncodeError:
        return bytes(s.encode('utf-8'))
C_WCHAR2CHARL = C_WCHAR2CHAR

def C_CHAR2WCHAR(x, l=None):
    """
    Convert bytes to str
    """
    try:
        s = str(x.decode('ascii'))
    except UnicodeDecodeError:
        s = x.decode('utf-8')
    return s if l is None else C_STRSETLEN(s, l)
C_CHAR2WCHARL = C_CHAR2WCHAR

C_WCHAR2CHAR_COND = lambda x: x if isinstance(x, bytes) else C_WCHAR2CHAR(x)
C_WCHAR2CHAR_COND.__doc__ = 'Conditionnal Convert str to bytes'
C_CHAR2WCHAR_COND = lambda x: C_CHAR2WCHAR(x) if isinstance(x, bytes) else x
C_CHAR2WCHAR_COND.__doc__ = 'Conditionnal Convert bytes to str'
>>>>>>> e70a29b0

C_MKSTR = lambda x: _ct.create_string_buffer(C_WCHAR2CHAR(x))
C_MKSTR.__doc__ = 'alias to ctypes.create_string_buffer, make sure bytes are provided'<|MERGE_RESOLUTION|>--- conflicted
+++ resolved
@@ -9,13 +9,6 @@
     long = int
     range = range
 
-<<<<<<< HEAD
-C_WCHAR2CHAR = lambda x: bytes(str(x).encode('ascii'))
-C_WCHAR2CHAR.__doc__ = 'Convert str to bytes'
-
-C_CHAR2WCHAR = lambda x: str(x.decode('ascii'))
-C_CHAR2WCHAR.__doc__ = 'Convert bytes to str'
-=======
 C_STRSETLEN = lambda s,l: "{{:{}s}}".format(l).format(s[:l])
 C_STRSETLEN.__doc__ = 'Return str with specified len, cut extra right char or right pad with spaces'
 
@@ -45,7 +38,6 @@
 C_WCHAR2CHAR_COND.__doc__ = 'Conditionnal Convert str to bytes'
 C_CHAR2WCHAR_COND = lambda x: C_CHAR2WCHAR(x) if isinstance(x, bytes) else x
 C_CHAR2WCHAR_COND.__doc__ = 'Conditionnal Convert bytes to str'
->>>>>>> e70a29b0
 
 C_MKSTR = lambda x: _ct.create_string_buffer(C_WCHAR2CHAR(x))
 C_MKSTR.__doc__ = 'alias to ctypes.create_string_buffer, make sure bytes are provided'