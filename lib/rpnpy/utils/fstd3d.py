#!/usr/bin/env python
# -*- coding: utf-8 -*-
# . s.ssmuse.dot /ssm/net/hpcs/201402/02/base \
#                /ssm/net/hpcs/201402/02/intel13sp1u2 /ssm/net/rpn/libs/15.2
# Author: Stephane Chamberland <stephane.chamberland@canada.ca>
# Copyright: LGPL 2.1

"""
Utility functions to create, read and write 3d RPNSTD fields
along with proper metadata
"""

import numpy  as _np

import rpnpy.librmn.all as _rmn
import rpnpy.vgd.all as _vgd
import rpnpy.utils.thermoconsts as _cst


#TODO: fst_read_3d_sample points
#TODO: fst_write_3d


def get_levels_press(fileId, vGrid, shape, ip1list,
                     datev=-1, ip2=-1, ip3=-1, typvar=' ', etiket=' ',
                     verbose=False):
    """
    Read the reference surface field and computer the pressure cube

    press = get_levels_press(fileId, vGrid, shape, ip1list)
    press = get_levels_press(fileId, vGrid, shape, ip1list,
                             datev, ip2, ip3, typvar, etiket)

    Args:
        fileId  : unit number associated to the file
                  obtained with fnom+fstouv
        vGrid   : vertical grid descriptor
        shape   : shape of the field
        ip1list : vertical levels ip lists
        datev   : valid date
        ip2     : forecast hour
        ip3     : user defined identifier
        typvar  : type of field
        etiket  : label
        verbose : Print some info when true
    Returns:
        {
            'rfld' : rfld,  # 2d field reference value
            'phPa' : phPa   # 3d pressure values
        }
    Raises:
        TypeError  on wrong input arg types
        ValueError on invalid input arg value
        FSTDError  on any other error

    Examples:
    >>> import os, os.path
    >>> import rpnpy.librmn.all as rmn
    >>> import rpnpy.utils.fstd3d as fstd3d
    >>> ATM_MODEL_DFILES = os.getenv('ATM_MODEL_DFILES').strip()
    >>> filename = os.path.join(ATM_MODEL_DFILES,'bcmk')
    >>>
    >>> # Open existing file in Rear Only mode
    >>> fileId = rmn.fstopenall(filename, rmn.FST_RO)
    >>>
    >>> # Get the pressure cube
    >>> ipkeys  = fstd3d.get_levels_keys(fileId, 'TT', thermoMom='VIPT')
    >>> ip1list = [ip1 for ip1,key in ipkeys['ip1keys']]
    >>> shape   = rmn.fstinf(fileId, nomvar='TT')['shape'][0:2]
    >>> press   = fstd3d.get_levels_press(fileId, ipkeys['vgrid'], shape, ip1list)
    >>> print('# {} {} {}'.format(shape, press['rfld'].shape, press['phPa'].shape))
    # (200, 100) (200, 100) (200, 100, 80)
    >>> rmn.fstcloseall(fileId)

    See Also:
        get_levels_keys
        fst_read_3d
        rpnpy.librmn.fstd98.fstlir
        rpnpy.librmn.fstd98.fstprm
        rpnpy.librmn.fstd98.fstluk
        rpnpy.librmn.fstd98.fstopenall
        rpnpy.librmn.fstd98.fstcloseall
        rpnpy.vgd.base.vgd_levels
    """
    rfldName = _vgd.vgd_get(vGrid, 'RFLD')
    rfld     = _np.empty(shape, dtype=_np.float32, order='F')
    rfld[:]  = 1000. * _cst.MB2PA
    if rfldName:
        r2d = _rmn.fstlir(fileId, nomvar=rfldName, datev=datev, ip2=ip2,
                          ip3=ip3, typvar=typvar, etiket=etiket)
        if r2d is None:
            r2d = _rmn.fstlir(fileId, nomvar=rfldName, datev=datev, ip2=ip2,
                             typvar=typvar, etiket=etiket)
        if r2d is None:
            r2d = _rmn.fstlir(fileId, nomvar=rfldName, datev=datev, ip2=ip2,
                             etiket=etiket)
        if r2d is None:
            r2d = _rmn.fstlir(fileId, nomvar=rfldName, datev=datev, ip2=ip2)
        if r2d is None:
            r2d = _rmn.fstlir(fileId, nomvar=rfldName, datev=datev)
        if r2d is None:
            r2d = _rmn.fstlir(fileId, nomvar=rfldName)
        if not r2d is None:
            if verbose:
                print("Read {nomvar} ip1={ip1} ip2={ip2} ip3={ip3} typv={typvar} etk={etiket}".format(**r2d))
            ## g = _rmn.readGrid(fileId, r2d)
            ## if len(xpts) > 0:
            ##     v1 = _rmn.gdxysval(g['id'], xpts, ypts, r2d['d'])
            ##     rfld[0:len(xy)] = v1[:]
            ## if len(lats) > 0:
            ##     v1 = _rmn.gdllsval(g['id'], lats, lons, r2d['d'])
            ##     rfld[len(xy):len(xy)+len(ll)] = v1[:]
            rfld[:, :] = r2d['d'][:, :] * _cst.MB2PA
    phPa = _vgd.vgd_levels(vGrid, rfld, ip1list)
    phPa[:, :, :] /= _cst.MB2PA
    return {
        'rfld' : rfld,
        'phPa' : phPa
        }


def get_levels_keys(fileId, nomvar, datev=-1, ip2=-1, ip3=-1,
                    typvar=' ', etiket=' ',
                    vGrid=None, thermoMom='VIPT', verbose=False):
    """
    Get from file the list of ip1 and fstd-record-key matching provided filters

    ipkeys = get_levels_keys(fileId, nomvar)

    Args:
        fileId  : unit number associated to the file
                  obtained with fnom+fstouv
        nomvar  : variable name
        datev   : valid date
        ip2     : forecast hour
        ip3     : user defined identifier
        typvar  : type of field
        etiket  : label
        vGrid   : vertical grid descriptor
        thermoMom : 'VIPT' to get Thermo levels, 'VIPT' for momentum levels
        verbose : Print some info when true
    Returns:
        {
        'nomvar' : nomvar,  # variable name
        'datev'  : datev,   # valid date
        'ip2'    : ip2,     # forecast hour
        'ip3'    : ip3,     # user defined identifier
        'typvar' : typvar,  # type of field
        'etiket' : etiket,  # label
        'vgrid'  : vGrid,   # vertical grid descriptor as returned by vgd_read
        'ip1keys': vipkeys  # list of ip1 and corresponding FSTD rec key as
                            # ((ip1,key1), (ip1b, key2), ...)
        }
    Raises:
        TypeError  on wrong input arg types
        ValueError on invalid input arg value
        FSTDError  on any other error

    Examples:
    >>> import os, os.path
    >>> import rpnpy.librmn.all as rmn
    >>> import rpnpy.utils.fstd3d as fstd3d
    >>> ATM_MODEL_DFILES = os.getenv('ATM_MODEL_DFILES').strip()
    >>> filename = os.path.join(ATM_MODEL_DFILES,'bcmk')
    >>>
    >>> # Open existing file in Rear Only mode
    >>> fileId = rmn.fstopenall(filename, rmn.FST_RO)
    >>>
    >>> # Find ip1, key for all TT in file
    >>> ipkeys = fstd3d.get_levels_keys(fileId, 'TT', thermoMom='VIPT', verbose=True)
    Getting vertical grid description
    Found 158 VIPT levels of type hyb
    >>> print('# Found {} levels for TT'.format(len(ipkeys['ip1keys'])))
    # Found 80 levels for TT
    >>> rmn.fstcloseall(fileId)

    See Also:
        get_levels_press
        fst_read_3d
        rpnpy.librmn.fstd98.fstinf
        rpnpy.librmn.fstd98.fstprm
        rpnpy.librmn.fstd98.fstopenall
        rpnpy.librmn.fstd98.fstcloseall
        rpnpy.vgd.base.vgd_read
    """
    #TODO: try to get the sorted ip1 list w/o vgrid, because vgrid doesn;t support 2 different vertical coor in the same file (or list of linked files)

    # Get the vgrid definition present in the file
    if vGrid is None:
        if verbose:
            print("Getting vertical grid description")
        _vgd.vgd_put_opt('ALLOW_SIGMA', _vgd.VGD_ALLOW_SIGMA)
        vGrid = _vgd.vgd_read(fileId)

    vip = _vgd.vgd_get(vGrid, thermoMom)
    if verbose:
        vkind = _vgd.vgd_get(vGrid, 'KIND')
        vver  = _vgd.vgd_get(vGrid, 'VERS')
        vtype = _vgd.VGD_KIND_VER_INV[(vkind, vver)]
        print("Found %d %s levels of type %s" % (len(vip), thermoMom, vtype))

    # Trim the list of ip1 to actual levels in files for nomvar
    # since the vgrid in the file is a super set of all levels
    # and get their "key"
    vipkeys = []
    for ip1 in vip:
        (lval, lkind) = _rmn.convertIp(_rmn.CONVIP_DECODE, ip1)
        key = _rmn.fstinf(fileId, nomvar=nomvar, datev=datev, ip2=ip2, ip3=ip3,
                         ip1=_rmn.ip1_all(lval, lkind),
                         typvar=typvar, etiket=etiket)
        if key is not None:
            vipkeys.append((ip1, key['key']))
            if (datev == -1 or ip2 == -1 or ip3 == -1 or typvar.strip() == ''
                or etiket.strip() == ''):
                meta   = _rmn.fstprm(key)
                datev  = meta['datev']
                ip2    = meta['ip2']
                ip3    = meta['ip3']
                typvar = meta['typvar']
                etiket = meta['etiket']
    return {
        'nomvar' : nomvar,
        'datev'  : datev,
        'ip2'    : ip2,
        'ip3'    : ip3,
        'typvar' : typvar,
        'etiket' : etiket,
        'vgrid'  : vGrid,
        'ip1keys': vipkeys
        }


def fst_read_3d(fileId, datev=-1, etiket=' ', ip1=-1, ip2=-1, ip3=-1,
                typvar=' ', nomvar=' ', getPress=False,
                dtype=None, rank=None, dataArray=None, verbose=False):
    """
    Reads the records matching the research keys into a 3D array
    along with horizontal and vertical grid info

    Only provided parameters with value different than default
    are used as selection criteria

    field3d = fst_read_3d(fileId, ... )

    Args:
        fileId  : unit number associated to the file
                  obtained with fnom+fstouv or fstopenall
        datev   : valid date
        etiket  : label
        ip1     : vertical levels lists
        ip2     : forecast hour
        ip3     : user defined identifier
        typvar  : type of field
        nomvar  : variable name
        getPress: if true, get the ref. surface field and compute pressure cube
        dtype   : array type of the returned data
                  Default is determined from records' datyp
                  Could be any numpy.ndarray type
                  See: http://docs.scipy.org/doc/numpy/user/basics.types.html
        rank    : try to return an array with the specified rank
        dataArray (ndarray): (optional) allocated array where to put the data
        verbose :  Print some info when true
    Returns:
        None if no matching record, else:
        {
            'd'    : data,       # 3d field data (numpy.ndarray), Fortran order
            'hgrid': hGridInfo,  # horizontal grid info as returned by readGrid
            'vgrid': vGridInfo,  # vertical grid info as returned by vgd_read
            'ip1s' : ip1List     # List of ip1 of each level (tuple of int)
            ...                  # same params list as fstprm (less ip1)
            'rfld' : rfld,       # (if getPress) 2d reference field value
            'phPa' : phPa        # (if getPress) 3d pressure values
        }
    Raises:
        TypeError  on wrong input arg types
        ValueError on invalid input arg value
        FSTDError  on any other error

    Examples:
    >>> import os, os.path
    >>> import rpnpy.librmn.all as rmn
    >>> import rpnpy.utils.fstd3d as fstd3d
    >>> ATM_MODEL_DFILES = os.getenv('ATM_MODEL_DFILES').strip()
    >>> filename = os.path.join(ATM_MODEL_DFILES,'bcmk')
    >>>
    >>> # Open existing file in Rear Only mode
    >>> fileId = rmn.fstopenall(filename, rmn.FST_RO)
    >>>
    >>> # Find and read p0 meta and data, then print its min,max,mean values
    >>> tt3d = fstd3d.fst_read_3d(fileId, nomvar='TT')
    Read TT   ip1=97642568 ip2=0 ip3=0 typv=P  etk=G133K80P
    Read the horizontal grid descriptors for TT
    Read TT   ip1=97738568 ip2=0 ip3=0 typv=P  etk=G133K80P
    Read TT   ip1=97899568 ip2=0 ip3=0 typv=P  etk=G133K80P
    Read TT   ip1=98152568 ip2=0 ip3=0 typv=P  etk=G133K80P
    # ...
    >>> print("# TT ip2={0} min={1:4.1f} max={2:3.1f} avg={3:4.1f}"
    ...       .format(tt3d['ip2'], tt3d['d'].min(), tt3d['d'].max(), tt3d['d'].mean()))
    # TT ip2=0 min=-88.4 max=40.3 avg=-36.3
    >>> rmn.fstcloseall(fileId)

    See Also:
        get_levels_keys
        get_levels_press
        fst_write_3d
        rpnpy.librmn.fstd98.fstlir
        rpnpy.librmn.fstd98.fstprm
        rpnpy.librmn.fstd98.fstluk
        rpnpy.librmn.fstd98.fstopenall
        rpnpy.librmn.fstd98.fstcloseall
        rpnpy.librmn.grids.readGrid
        rpnpy.vgd.base.vgd_read
        rpnpy.vgd.base.vgd_levels
    """
    # Get the list of ip1 on thermo, momentum levels in this file
    #TODO: if ip1 is provided get the keys for these ip1
    vGrid = None
    tlevels = get_levels_keys(fileId, nomvar, datev, ip2, ip3, typvar, etiket,
                              vGrid=vGrid, thermoMom='VIPT', verbose=verbose)
<<<<<<< HEAD
    vGrid = tlevels['v']
    mlevels = get_levels_keys(fileId, tlevels['nomvar'], tlevels['datev'],
                              tlevels['ip2'], tlevels['ip3'],
                              tlevels['typvar'], tlevels['etiket'],
=======
    vGrid = tlevels['vgrid']
    mlevels = get_levels_keys(fileId, tlevels['nomvar'], tlevels['datev'], tlevels['ip2'],
                              tlevels['ip3'], tlevels['typvar'], tlevels['etiket'],
>>>>>>> c9ced192
                              vGrid=vGrid, thermoMom='VIPM', verbose=verbose)

    ip1keys = tlevels['ip1keys']
    if len(mlevels['ip1keys']) > len(tlevels['ip1keys']):
        if verbose:
            print("(fst_read_3d) Using Momentum level list")
        ip1keys = mlevels['ip1keys']
    elif verbose:
        print("(fst_read_3d) Using Thermo level list")

    if verbose or len(ip1keys) == 0:
        print("(fst_read_3d) Found {0} records for {1} ip2={2} ip3={3} datev={4} typvar={5} etiket={6}"\
              .format(len(ip1keys), nomvar, ip2, ip3, datev, typvar, etiket))

    if len(ip1keys) == 0:
        return None

    # Read all 2d records and copy to 3d array
    r3d = None
    r2d = {'d' : None}
    k = 0
    for ip1, key in ip1keys:
        r2d = _rmn.fstluk(key, dataArray=r2d['d'])
        print("Read {nomvar} ip1={ip1} ip2={ip2} ip3={ip3} typv={typvar} etk={etiket}".format(**r2d))
        if r3d is None:
            r3d = r2d.copy()
            rshape = list(r2d['d'].shape[0:2]) + [len(ip1keys)]
            if dataArray is None:
                r3d['d'] = _np.empty(rshape, dtype=r2d['d'].dtype, order='FORTRAN')
            else:
                if isinstance(dataArray,_np.ndarray) and dataArray.shape == rshape:
                    r3d['d'] = dataArray
                else:
                    raise TypeError('Provided dataArray is not the right type or shape')
            r3d['hgrid'] = _rmn.readGrid(fileId, r2d)
            print("Read the horizontal grid descriptors for {nomvar}".format(**r2d))
        if r2d['d'].shape[0:2] != r3d['d'].shape[0:2]:
            raise _rmn.RMNError("Wrong shape for input data.")
        r3d['d'][:, :, k] = r2d['d'][:, :]
        k += 1

    ip1list = [x[0] for x in ip1keys]

    r3d.update({
        'shape' : r3d['d'].shape,
        'ni'    : r3d['d'].shape[0],
        'nj'    : r3d['d'].shape[1],
        'nk'    : r3d['d'].shape[2],
        'ip1'   : -1,
        'ip1s'  : ip1list,
        'vgrid' : vGrid
         })

    # Read RFLD and compute pressure on levels
    if getPress:
        press = get_levels_press(fileId, vGrid, r3d['d'].shape[0:2], ip1list,
                                 tlevels['datev'], tlevels['ip2'],
                                 tlevels['ip3'], tlevels['typvar'], tlevels['etiket'],
                                 verbose=False)
        r3d.update({
            'rfld' : press['rfld'],
            'phPa' : press['phPa']
            })

    return r3d


def fst_write_3d(fileId, r3d, verbose=False):
    #TODO: mom or thermo?
    pass


def fst_new_3d(params=None, hgrid=None, vgrid=None, ip1list=None,
               dtype=None, dataArray=None, verbose=False):
    
    r3d = _rmn.FST_RDE_META_DEFAULT.copy()
    r3d.update(params)
    r3d.update({
        
         })
    
    (ni, nj) = (hgrid['ni'], hgrid['nj'])
    if isinstance(ip1list, str):
        if ip1list.upper() == 'VIPM'
            ip1list = _vgd._vgd.vgd_get(vgrid,'VIPM')
        elif ip1list.upper() == 'VIPT'
            ip1list = _vgd._vgd.vgd_get(vgrid,'VIPT')
        else:
            raise
    elif not isinstance(ip1list, (list, tuple)):
        raise
    nk = len(ip1list)
    
    dtype = _rmn.dtype_fst2numpy(params['datyp'], params['nbits'])
    if dataArray is None:
       r3d['d'] = _np.zero((ni,nj,nk), dtype=dtype, order='FORTRAN')
       
    r3d.update({
        'shape' : r3d['d'].shape,
        'ni'    : r3d['d'].shape[0],
        'nj'    : r3d['d'].shape[1],
        'nk'    : r3d['d'].shape[2],
        'ip1'   : -1,
        'ip1s'  : ip1list,
        'hgrid' : hgrid,
        'vgrid' : _vgd.vgd_copy(vgrid)
         })

         
if __name__ == "__main__":
    import doctest
    doctest.testmod()   

    
# -*- Mode: C; tab-width: 4; indent-tabs-mode: nil -*-
# vim: set expandtab ts=4 sw=4:
# kate: space-indent on; indent-mode cstyle; indent-width 4; mixedindent off;<|MERGE_RESOLUTION|>--- conflicted
+++ resolved
@@ -317,16 +317,10 @@
     vGrid = None
     tlevels = get_levels_keys(fileId, nomvar, datev, ip2, ip3, typvar, etiket,
                               vGrid=vGrid, thermoMom='VIPT', verbose=verbose)
-<<<<<<< HEAD
-    vGrid = tlevels['v']
+    vGrid = tlevels['vgrid']
     mlevels = get_levels_keys(fileId, tlevels['nomvar'], tlevels['datev'],
                               tlevels['ip2'], tlevels['ip3'],
                               tlevels['typvar'], tlevels['etiket'],
-=======
-    vGrid = tlevels['vgrid']
-    mlevels = get_levels_keys(fileId, tlevels['nomvar'], tlevels['datev'], tlevels['ip2'],
-                              tlevels['ip3'], tlevels['typvar'], tlevels['etiket'],
->>>>>>> c9ced192
                               vGrid=vGrid, thermoMom='VIPM', verbose=verbose)
 
     ip1keys = tlevels['ip1keys']
