--- conflicted
+++ resolved
@@ -1151,14 +1151,8 @@
             raise TypeError('defGrid_ZE: wrong input data type for ' +
                             '{0}, expecting int, Got ({1})'.format(k, type(v)))
         if v <= 0:
-<<<<<<< HEAD
             raise ValueError('defGrid_ZE: grid dims must be >= 0, got {0}={1}'.format(k, v))
-    for k in ('lat0', 'lon0', 'dlat', 'dlon'):
-=======
-            raise ValueError('defGrid_ZE: grid dims must be >= 0, got %s=%d' %
-                             (k, v))
     for k in ('rlat0', 'rlon0', 'dlat', 'dlon'):
->>>>>>> b7a3f7c8
         v = params[k]
         if isinstance(v, int):
             v = float(v)
