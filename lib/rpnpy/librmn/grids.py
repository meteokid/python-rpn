--- conflicted
+++ resolved
@@ -77,11 +77,6 @@
     >>> (ig1, ig2, ig3, ig4) = rmn.cxgaig(grtyp,lat0, lon0, dlat, dlon)
     >>> # Decode Grid parameters to generix xg1-4 values
     >>> params = rmn.decodeIG2dict(grtyp, ig1, ig2, ig3, ig4)
-<<<<<<< HEAD
-    >>> if ((params['xg1'], params['xg2'], params['xg3'], params['xg4']) !=
-    ...     (lat0, lon0, dlat, dlon)):
-    ...     print("Problem decoding grid values.")
-=======
     >>> if ((int((params['xg1']-lat0)*1000.), int((params['xg2']-lon0)*1000.),
     ...      int((params['xg3']-dlat)*1000.), int((params['xg4']-dlon)*1000.))
     ...    != (0, 0, 0, 0)):
@@ -90,7 +85,6 @@
     ...                  (params['xg1'], params['xg2'],
     ...                   params['xg3'], params['xg4'])
     ...                 ))
->>>>>>> e70a29b0
 
     See Also:
         decodeXG2dict
@@ -147,12 +141,6 @@
     >>> # Decode Grid parameters to generix xg1-4 values
     >>> params = rmn.decodeIG2dict(grtyp, ig1, ig2, ig3, ig4)
     >>> # Decode Grid parameters to grid specific parameters
-<<<<<<< HEAD
-    >>> params = rmn.decodeXG2dict(grtyp, params['xg1'], params['xg2'], params['xg3'], params['xg4'])
-    >>> if ((params['lat0'], params['lon0'], params['dlat'], params['dlon']) !=
-    ...     (lat0, lon0, dlat, dlon)):
-    ...    print("Problem decoding grid values.")
-=======
     >>> params = rmn.decodeXG2dict(grtyp, params['xg1'], params['xg2'],
     ...                            params['xg3'], params['xg4'])
     >>> if ((int((params['lat0']-lat0)*1000.), int((params['lon0']-lon0)*1000.),
@@ -163,7 +151,6 @@
     ...                  (params['xg1'], params['xg2'],
     ...                   params['xg3'], params['xg4'])
     ...                 ))
->>>>>>> e70a29b0
 
     See Also:
         decodeIG2dict
@@ -259,12 +246,6 @@
     >>> # Decode grid information
     >>> params2 = rmn.decodeGrid(params)
     >>> # Check that decoded values are identical to what we provided
-<<<<<<< HEAD
-    >>> x = [params[k] == params2[k] for k in params.keys()]
-    >>> if not all(x):
-    ...     print("Problem decoding grid param[{0}] : {1} != {2} "
-    ...           .format(k,str(params[k]),str(params2[k])))
-=======
     >>> x = [params[k] == params2[k] for k in
     ...      ('shape', 'ni', 'nj', 'grtyp', 'ig1', 'ig2', 'ig3', 'ig4')]
     >>> y = [int(params[k]*1000.) == int(params2[k]*1000.) for k in
@@ -274,7 +255,6 @@
     ...        if params[k] != params2[k]:
     ...           print("Problem decoding grid param[{0}] : {1} != {2} "
     ...                 .format(k,str(params[k]),str(params2[k])))
->>>>>>> e70a29b0
 
     See Also:
         encodeGrid
@@ -848,8 +828,6 @@
         return defGrid_diezeL(params)
     elif params['grtyp'] == 'Y' and  params['grref'] == 'L':
         return defGrid_YL(params)
-<<<<<<< HEAD
-=======
     elif params['grtyp'] == 'Z' and  params['grref'] in ('N', 'S'):
         params['north'] = params['grref'] == 'N'
         if 'ax' in params.keys() and 'ay' in params.keys():
@@ -859,7 +837,6 @@
         else:
             return defGrid_ZPS(params)
     #TODO: add support for #/PS grids
->>>>>>> e70a29b0
     else:
         raise RMNError('encodeGrid: Grid type not yet supported {grtyp}({grref})'.format(**params))
 
@@ -1291,8 +1268,6 @@
     for k in ('rlat0', 'rlon0', 'dlat', 'dlon'):
         v = params[k]
         if isinstance(v, _integer_types):
-<<<<<<< HEAD
-=======
             v = float(v)
         if not isinstance(v, (float, _np.float32)):
             raise TypeError('defGrid_ZE: wrong input data type for ' +
@@ -1305,7 +1280,6 @@
             raise TypeError('defGrid_ZE: provided incomplete grid ' +
                             'description, missing: {0}'.format(k))
         if isinstance(v, _integer_types):
->>>>>>> e70a29b0
             v = float(v)
         if not isinstance(v, (float, _np.float32)):
             raise TypeError('defGrid_ZE: wrong input data type for ' +
@@ -1457,154 +1431,6 @@
                             '{0}, expecting float, Got ({1})'.format(k, type(v)))
         params[k] = v
 
-<<<<<<< HEAD
-    params['ax'] = _np.reshape(
-        _np.fromiter((params['rlon0'] + float(x)*params['dlon']
-                     for x in _range(params['ni'])),
-                     _np.float32, params['ni']),
-        (params['ni'], 1), order='F')
-    params['ay'] = _np.reshape(
-        _np.fromiter((params['rlat0'] + float(x)*params['dlat']
-                     for x in _range(params['nj'])),
-                     _np.float32, params['nj']),
-        (1, params['nj']), order='F')
-
-    params0 = params.copy()
-    params = defGrid_ZEraxes(params, setGridId=setGridId)
-    for x in ('rlat0', 'rlon0', 'dlat', 'dlon'):
-        params[x] = params0[x]
-
-    return params
-
-
-def defGrid_ZEraxes(ax, ay=None, xlat1=None, xlon1=None,
-                    xlat2=None, xlon2=None, setGridId=True):
-    """
-    Defines an FSTD LAM, rotated, LatLon (cylindrical equidistant) Grid
-    from provided rotated axes
-
-    gridParams = defGrid_ZEraxes(ax, ay, xlat1, xlon1,
-                                 xlat2, xlon2, setGridId)
-    gridParams = defGrid_ZEraxes(ax, ay, xlat1, xlon1, xlat2, xlon2)
-    gridParams = defGrid_ZEraxes(params, setGridId=setGridId)
-    gridParams = defGrid_ZEraxes(params)
-
-    Args:
-        ax           : longitude of the grid points [deg]
-                       (rotated coor.) (float)
-        ay           : latitudes of the grid points [deg]
-                       (rotated coor.) (float)
-        xlat1, xlon1 : lat, lon of the grid center [deg] (float)
-                       This defines, in rotated coor., (rlat, rlon) = (0., 180.)
-                       on the rotated equator
-                       The grid is defined, in rotated coor on
-                       rlat: -90. to +90. degrees
-                       rlon:   0. to 360. degrees
-        xlat2, xlon2 : lat, lon of a 2nd ref. point [deg] (float)
-                       This point is considered to be on the rotated equator,
-                       east of xlat1, xlon1 (it thus defines the rotation)
-        setGridId    : Flag for creation of gid, ezscint grid id (True or False)
-        params       : above parameters given as a dictionary (dict)
-    Returns:
-        {
-            'shape'  : (ni, nj) # dimensions of the grid
-            'ni'     : grid dim along the x-axis (int)
-            'nj'     : grid dim along the y-axis (int)
-            'grtyp'  : grid type (Z) (str)
-            'tag1'   : grid tag 1 (int)
-            'tag2'   : grid tag 2 (int)
-            'ig1'    : grid tag 1 (int), =tag1
-            'ig2'    : grid tag 2 (int), =tag2
-            'ig3'    : grid tag 3 (int)
-            'ig4'    : grid tag 4, unused (set to 0) (int)
-            'grref'  : ref grid type (E) (str)
-            'ig1ref' : ref grid parameters, encoded (int)
-            'ig2ref' : ref grid parameters, encoded (int)
-            'ig3ref' : ref grid parameters, encoded (int)
-            'ig4ref' : ref grid parameters, encoded (int)
-            'lat0'   : lat of SW grid corner [deg] (float)
-            'lon0'   : lon of SW grid corner [deg] (float)
-            'rlat0'  : lat of SW grid corner [deg] (rotated coor.) (float)
-            'rlon0'  : lon of SW grid corner [deg] (rotated coor.) (float)
-            'dlat'   : avg grid resolution/spacing along lat axe [deg] (float)
-            'dlon'   : avg grid resolution/spacing along lon axe [deg] (float)
-            'xlat1'  : lat of grid center [deg] (float)
-            'xlon1'  : lon of grid center [deg] (float)
-            'xlat2'  : lat of a 2nd ref. point [deg] (float)
-            'xlon2'  : lon of a 2nd ref. point [deg] (float)
-            'ax'     : points longitude, in rotated coor. [deg] (numpy, ndarray)
-            'ay'     : points latitudes, in rotated coor. [deg] (numpy, ndarray)
-            'id'     : ezscint grid-id if setGridId==True, -1 otherwise (int)
-        }
-    Raises:
-        TypeError  on wrong input arg types
-        ValueError on invalid input arg value
-        RMNError   on any other error
-
-    Examples:
-    >>> import rpnpy.librmn.all as rmn
-    >>> (ni, nj) = (90, 45)
-    >>> (rlat0, rlon0) = (10., 11.)
-    >>> (dlat, dlon) = (1., 0.5)
-    >>> ax = [rlon0 + dlon*float(x) for x in range(ni)]
-    >>> ay = ([rlat0 + dlat*float(x) for x in range(nj)])
-    >>> params0 = {
-    ...     'ax'    : ax,
-    ...     'ay'    : ay,
-    ...     'xlat1' : 0.,
-    ...     'xlon1' : 180.,
-    ...     'xlat2' : 1.,
-    ...     'xlon2' : 270.
-    ...     }
-    >>> params = rmn.defGrid_ZEraxes(params0)
-    >>> print("ni, nj = {ni}, {nj}".format(**params))
-    ni, nj = 90, 45
-   >>> (rlat0, rlon0) = (int(params['rlat0']*10.), int(params['rlon0']*10.))
-    >>> print("rlat0, rlon0 = {}, {}".format(rlat0, rlon0))
-    rlat0, rlon0 = 100, 110
-    >>> (dlat, dlon) = (int(params['dlat']*10.), int(params['dlon']*10.))
-    >>> print("dlat, dlon = {}, {}".format(dlat, dlon))
-    dlat, dlon = 10, 5
-
-    See Also:
-        defGrid_E
-        defGrid_ZE
-        defGrid_ZEr
-        defGrid_L
-        decodeGrid
-        encodeGrid
-        egrid_ll2rll
-        egrid_rll2ll
-    """
-    params = {
-        'ax'    : ax,
-        'ay'    : ay,
-        'xlat1' : xlat1,
-        'xlon1' : xlon1,
-        'xlat2' : xlat2,
-        'xlon2' : xlon2
-        }
-    if isinstance(ax, dict):
-        params.update(ax)
-        try:
-            setGridId = ax['setGridId']
-        except:
-            pass
-    for k in ('xlat1', 'xlon1', 'xlat2', 'xlon2'):
-        try:
-            v = params[k]
-        except:
-            raise TypeError('defGrid_ZE: provided incomplete grid ' +
-                            'description, missing: {0}'.format(k))
-        if isinstance(v, _integer_types):
-            v = float(v)
-        if not isinstance(v, (float, _np.float32)):
-            raise TypeError('defGrid_ZE: wrong input data type for ' +
-                            '{0}, expecting float, Got ({1})'.format(k, type(v)))
-        params[k] = v
-
-=======
->>>>>>> e70a29b0
     params['ax'] = _list2ftnf32(params['ax'])
     params['ay'] = _list2ftnf32(params['ay'])
     params['ax'] = params['ax'].reshape((params['ax'].size, 1))
@@ -1910,7 +1736,6 @@
 
     for x in ('lat0', 'lon0', 'dlat', 'dlon'):
         params[x] = params0[x]
-<<<<<<< HEAD
 
     return params
 
@@ -1993,170 +1818,6 @@
         defGrid_ZEraxes
         decodeGrid
         encodeGrid
-    """
-    params = {
-        'ax'    : ax,
-        'ay'    : ay
-         }
-    if isinstance(ax, dict):
-        params.update(ax)
-        try:
-            setGridId = ax['setGridId']
-        except:
-            pass
-
-    params['ax'] = _list2ftnf32(params['ax'])
-    params['ay'] = _list2ftnf32(params['ay'])
-    params['ax'] = params['ax'].reshape((params['ax'].size, 1))
-    params['ay'] = params['ay'].reshape((1, params['ay'].size))
-
-    params['grtyp'] = 'Z'
-    params['grref'] = 'L'
-
-    ig1234 = _rb.cxgaig(params['grref'], 0., 0., 1., 1.)
-    params['ig1ref'] = ig1234[0]
-    params['ig2ref'] = ig1234[1]
-    params['ig3ref'] = ig1234[2]
-    params['ig4ref'] = ig1234[3]
-    params['ig1'] = ig1234[0]
-    params['ig2'] = ig1234[1]
-    params['ig3'] = ig1234[2]
-    params['ig4'] = ig1234[3]
-
-    params['ni']   = params['ax'].size
-    params['nj']   = params['ay'].size
-    params['dlat'] = (params['ay'][0,-1] - params['ay'][0,0])/(params['nj'] - 1)
-    params['dlon'] = (params['ax'][-1,0] - params['ax'][0,0])/(params['ni'] - 1)
-    params['lat0'] = params['ay'][0,0]
-    params['lon0'] = params['ax'][0,0]
-
-    params['id'] = _ri.ezgdef_fmem(params) if setGridId else -1
-
-    (params['tag1'], params['tag2']) = getIgTags(params)
-    params['tag3'] = 0
-
-    (params['ig1'], params['ig2']) = (params['tag1'], params['tag2'])
-    (params['ig3'], params['ig4']) = (params['tag3'], 0)
-    params['shape'] = (params['ni'], params['nj'])
-=======
-
->>>>>>> e70a29b0
-    return params
-
-
-def defGrid_ZLaxes(ax, ay=None, setGridId=True):
-    """
-    Defines an FSTD LAM LatLon (cylindrical equidistant) Grid
-    from provided axes
-
-    gridParams = defGrid_ZLaxes(ax, ay, setGridId)
-    gridParams = defGrid_ZLaxes(ax, ay)
-    gridParams = defGrid_ZLaxes(params, setGridId=setGridId)
-    gridParams = defGrid_ZLaxes(params)
-
-    Args:
-<<<<<<< HEAD
-        lni, lnj   : local grid tile dims (int)
-        i0,   j0   : local tile position of first point in the full grid (int)
-                     (Fotran convention, first point start at index 1)
-        ni,   nj   : Full grid dims (int)
-        lat0, lon0 : lat, lon of SW Full grid corner [deg] (float)
-        dlat, dlon : grid resolution/spacing along lat, lon [deg] (float)
-        setGridId   : Flag for creation of gid, ezscint grid id (True or False)
-        params      : above parameters given as a dictionary (dict)
-=======
-        ax        : longitude of the grid points [deg] (float)
-        ay        : latitudes of the grid points [deg] (float)
-        setGridId : Flag for creation of gid, ezscint grid id (True or False)
-        params    : above parameters given as a dictionary (dict)
->>>>>>> e70a29b0
-    Returns:
-        {
-            'shape' : (ni, nj) # dimensions of the grid
-            'ni'    : grid dim along the x-axis (int)
-            'nj'    : grid dim along the y-axis (int)
-            'grtyp' : grid type (Z) (str)
-            'tag1'  : grid tag 1 (int)
-            'tag2'  : grid tag 2 (int)
-            'ig1'   : grid tag 1 (int), =tag1
-            'ig2'   : grid tag 2 (int), =tag2
-            'ig3'   : grid tag 3 (int)
-            'ig4'   : grid tag 4, unused (set to 0) (int)
-            'grref' : ref grid type (L) (str)
-            'ig1ref' : ref grid parameters, encoded (int)
-            'ig2ref' : ref grid parameters, encoded (int)
-            'ig3ref' : ref grid parameters, encoded (int)
-            'ig4ref' : ref grid parameters, encoded (int)
-            'lat0'  : lat of SW grid corner [deg] (float)
-            'lon0'  : lon of SW grid corner [deg] (float)
-<<<<<<< HEAD
-            'dlat'  : grid resolution/spacing along lat axe [deg] (float)
-            'ax'    : points longitude (numpy, ndarray)
-            'ay'    : points latitudes (numpy, ndarray)
-=======
-            'dlat'  : avg grid resolution/spacing along lat axe [deg] (float)
-            'dlon'  : avg grid resolution/spacing along lon axe [deg] (float)
-            'ax'    : points longitude [deg] (numpy, ndarray)
-            'ay'    : points latitudes [deg] (numpy, ndarray)
->>>>>>> e70a29b0
-            'id'    : ezscint grid-id if setGridId==True, -1 otherwise (int)
-        }
-    Raises:
-        TypeError  on wrong input arg types
-        ValueError on invalid input arg value
-        RMNError   on any other error
-
-    Examples:
-    >>> import rpnpy.librmn.all as rmn
-<<<<<<< HEAD
-    >>> params0 = {
-    ...     'lni'   : 180,
-    ...     'lnj'   : 90,
-    ...     'i0'    : 1,
-    ...     'j0'    : 1,
-    ...     'ni'    : 90,
-    ...     'nj'    : 45,
-    ...     'lat0'  : 10.,
-    ...     'lon0'  : 11.,
-    ...     'dlat'  : 1.,
-    ...     'dlon'  : 0.5,
-    ...     }
-    >>> params = rmn.defGrid_diezeL(params0)
-=======
-    >>> import rpnpy.librmn.all as rmn
-    >>> (ni, nj) = (90, 45)
-    >>> (lat0, lon0) = (10., 11.)
-    >>> (dlat, dlon) = (1., 0.5)
-    >>> ax = [lon0 + dlon*float(x) for x in range(ni)]
-    >>> ay = ([lat0 + dlat*float(x) for x in range(nj)])
-    >>> params0 = {
-    ...     'ax'    : ax,
-    ...     'ay'    : ay,
-    ...     'xlat1' : 0.,
-    ...     'xlon1' : 180.,
-    ...     'xlat2' : 1.,
-    ...     'xlon2' : 270.
-    ...     }
-    >>> params = rmn.defGrid_ZLaxes(params0)
-    >>> print("ni, nj = {ni}, {nj}".format(**params))
-    ni, nj = 90, 45
-    >>> (lat0, lon0) = (int(params['lat0']*10.), int(params['lon0']*10.))
-    >>> print("lat0, lon0 = {}, {}".format(lat0, lon0))
-    lat0, lon0 = 100, 110
-    >>> (dlat, dlon) = (int(params['dlat']*10.), int(params['dlon']*10.))
-    >>> print("dlat, dlon = {}, {}".format(dlat, dlon))
-    dlat, dlon = 10, 5
->>>>>>> e70a29b0
-
-    See Also:
-        defGrid_ZL
-        defGrid_ZE
-        defGrid_ZEr
-        defGrid_ZEraxes
-        decodeGrid
-        encodeGrid
-<<<<<<< HEAD
-=======
     """
     params = {
         'ax'    : ax,
@@ -2283,7 +1944,6 @@
     See Also:
         decodeGrid
         encodeGrid
->>>>>>> e70a29b0
 
     Notes:
         Unfortunately, librmn's ezscint does NOT allow defining a # grid
@@ -2829,116 +2489,8 @@
     return defGrid_ZPS(params, setGridId=setGridId)
 
 
-<<<<<<< HEAD
-def defGrid_YL(ax, ay=None, setGridId=True):
-    """
-    Defines a non uniform grid made of a cloud of points on
-    a FSTD LatLon (cylindrical equidistant) Grid projection
-
-    gridParams = defGrid_YL(ax, ay, setGridId)
-    gridParams = defGrid_YL(ax, ay)
-    gridParams = defGrid_YL(params, setGridId=setGridId)
-    gridParams = defGrid_YL(params)
-
-    Args:
-        ax          : lon of the grid points [deg] (list, numpy.ndarray)
-        ay          : lat of the grid points [deg] (list, numpy.ndarray)
-        setGridId   : Flag for creation of gid, ezscint grid id (True or False)
-        params      : above parameters given as a dictionary (dict)
-    Returns:
-        {
-            'shape' : (ni, nj) # dimensions of the grid
-            'ni'    : grid dim along the x-axis (int)
-            'nj'    : grid dim along the y-axis (int)
-            'grtyp' : grid type (Y) (str)
-            'tag1'  : grid tag 1 (int)
-            'tag2'  : grid tag 2 (int)
-            'ig1'   : grid tag 1 (int), =tag1
-            'ig2'   : grid tag 2 (int), =tag2
-            'ig3'   : grid tag 3 (int)
-            'ig4'   : grid tag 4, unused (set to 0) (int)
-            'grref' : ref grid type (L) (str)
-            'ig1ref' : ref grid parameters, encoded (int)
-            'ig2ref' : ref grid parameters, encoded (int)
-            'ig3ref' : ref grid parameters, encoded (int)
-            'ig4ref' : ref grid parameters, encoded (int)
-            'ax'    : points longitude (numpy, ndarray)
-            'ay'    : points latitudes (numpy, ndarray)
-            'id'    : ezscint grid-id if setGridId==True, -1 otherwise (int)
-        }
-    Raises:
-        TypeError  on wrong input arg types
-        ValueError on invalid input arg value
-        RMNError   on any other error
-
-    Examples:
-    >>> import rpnpy.librmn.all as rmn
-    >>> params0 = {
-    ...     'ax'    : ( 45.,  46.5),
-    ...     'ay'    : (273., 273. )
-    ...     }
-    >>> params = rmn.defGrid_YL(params0, setGridId=True)
-
-    See Also:
-        decodeGrid
-        encodeGrid
-    """
-    params = {
-        'ax'    : ax,
-        'ay'    : ay
-        }
-    if isinstance(ax, dict):
-        params.update(ax)
-        try:
-            setGridId = ax['setGridId']
-        except:
-            pass
-    params['ax'] = _list2ftnf32(params['ax'])
-    params['ay'] = _list2ftnf32(params['ay'])
-    params['grtyp'] = 'Y'
-    params['grref'] = 'L'
-
-    ## assert(params['ay'].shape == params['ax'].shape)
-    if params['ay'].shape != params['ax'].shape:
-        raise TypeError("Provided ax, ay arrays have inconsistent shapes")
-
-    if len(params['ax'].shape) != 2:
-        params['ax'] = params['ax'].reshape((params['ax'].size, 1))
-        params['ay'] = params['ay'].reshape((params['ay'].size, 1))
-
-    (params['ni'], params['nj']) = params['ax'].shape
-
-    ig1234 = _rb.cxgaig(params['grref'], 0., 0., 1., 1.)
-    params['ig1ref'] = ig1234[0]
-    params['ig2ref'] = ig1234[1]
-    params['ig3ref'] = ig1234[2]
-    params['ig4ref'] = ig1234[3]
-    params['ig1'] = ig1234[0]
-    params['ig2'] = ig1234[1]
-    params['ig3'] = ig1234[2]
-    params['ig4'] = ig1234[3]
-    params['lat0'] = 0.
-    params['lon0'] = 0.
-    params['dlat'] = 1.
-    params['dlon'] = 1.
-
-    params['id'] = _ri.ezgdef_fmem(params) if setGridId else -1
-
-    (params['tag1'], params['tag2']) = getIgTags(params)
-    params['tag3'] = 0
-
-    (params['ig1'], params['ig2']) = (params['tag1'], params['tag2'])
-    (params['ig3'], params['ig4']) = (params['tag3'], 0)
-    params['shape'] = (params['ni'], params['nj'])
-    return params
-
-
-def defGrid_G(ni, nj=None, glb=True, north=True, inverted=False,
-              setGridId=True):
-=======
 def defGrid_ZPS(ni, nj=None, x0=None, y0=None, dxy=None, north=True,
                 dgrw=0., setGridId=True):
->>>>>>> e70a29b0
     """
     Define a Polar stereographic grid for the northern or southern hemisphere
     from provided parameters
@@ -3059,22 +2611,6 @@
     for k in ('ni', 'nj'):
         v = params[k]
         if not isinstance(v, _integer_types):
-<<<<<<< HEAD
-            raise TypeError('defGrid_G: wrong input data type for ' +
-                            '{0}, expecting int, Got ({1})'.format(k, type(v)))
-        if v <= 0:
-            raise ValueError('defGrid_G: grid dims must be >= 0, got {0}={1}'.format(k, v))
-    params['grtyp'] = 'G'
-    params['ig1'] = 0
-    if not params['glb']:
-        params['ig1'] = 1 if params['north'] else 2
-    params['ig2'] = 1 if params['inverted'] else 0
-    params['ig3'] = 0
-    params['ig4'] = 0
-    params['id'] = _ri.ezqkdef(params) if setGridId else -1
-    params['shape'] = (params['ni'], params['nj'])
-    return params
-=======
             raise TypeError('defGrid_PS: wrong input data type for ' +
                             '{0}, expecting int, Got ({1})'.format(k, type(v)))
         if v <= 0:
@@ -3093,7 +2629,6 @@
     params['ay'] = [(params['y0'] + params['dxy']*float(j))/d60
                     for j in range(params['nj'])]
     return defGrid_ZPSaxes(params, setGridId=setGridId)
->>>>>>> e70a29b0
 
 
 def defGrid_ZPSaxes(ax, ay=None, north=True, dgrw=0., setGridId=True):
@@ -3194,12 +2729,6 @@
         'ax'    : ax,
         'ay'    : ay,
         'north' : north,
-<<<<<<< HEAD
-        'pi'    : pi,
-        'pj'    : pj,
-        'd60'   : d60,
-=======
->>>>>>> e70a29b0
         'dgrw'  : dgrw
         }
     if isinstance(ax, dict):
@@ -3208,26 +2737,6 @@
             setGridId = ax['setGridId']
         except:
             pass
-<<<<<<< HEAD
-    for k in ('ni', 'nj'):
-        v = params[k]
-        if not isinstance(v, _integer_types):
-            raise TypeError('defGrid_PS: wrong input data type for ' +
-                            '{0}, expecting int, Got ({1})'.format(k, type(v)))
-        if v <= 0:
-            raise ValueError('defGrid_PS: grid dims must be >= 0, got {0}={1}'.format(k, v))
-    for k in ('pi', 'pj', 'd60', 'dgrw'):
-        try:
-            v = params[k]
-        except:
-            raise TypeError('defGrid_PS: provided incomplete grid ' +
-                            'description, missing: {0}'.format(k))
-        if isinstance(v, _integer_types):
-            v = float(v)
-        if not isinstance(v, float):
-            raise TypeError('defGrid_PS: wrong input data type for' +
-                            ' {0}, expecting float, Got ({1})'.format(k, type(v)))
-=======
     for k in ('north', 'dgrw'):
         try:
             v = params[k]
@@ -3241,7 +2750,6 @@
         if not isinstance(v, (float, _np.float32)):
             raise TypeError('defGrid_ZPSaxes: wrong input data type for ' +
                             '{0}, expecting float, Got ({1})'.format(k, type(v)))
->>>>>>> e70a29b0
         params[k] = v
 
     params['ax'] = _list2ftnf32(params['ax'])
