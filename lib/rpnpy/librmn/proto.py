#!/usr/bin/env python
# -*- coding: utf-8 -*-
# . s.ssmuse.dot /ssm/net/hpcs/201402/02/base \
#                /ssm/net/hpcs/201402/02/intel13sp1u2 /ssm/net/rpn/libs/15.2
# Author: Stephane Chamberland <stephane.chamberland@canada.ca>
# Copyright: LGPL 2.1

"""
Module librmn is a ctypes import of librmnshared.so

The librmn.proto python module includes ctypes prototypes for many
librmn C functions

Warning:
    Please use with caution.
    The functions in this module are actual C funtions and
    must thus be called as such with appropriate argument typing and
    dereferencing.
    It is highly advised in a python program to prefer the use of the
    python wrapper found in
    * rpnpy.librmn.base
    * rpnpy.librmn.fstd98
    * rpnpy.librmn.interp
    * rpnpy.librmn.grids

Notes:
    The functions described below are a very close ''port'' from the original
    [[librmn]]'s [[Librmn/FSTDfunctions|FSTD]] package.<br>
    You may want to refer to the [[Librmn/FSTDfunctions|FSTD]]
    documentation for more details.

See Also:
    rpnpy.librmn.base
    rpnpy.librmn.fstd98
    rpnpy.librmn.interp
    rpnpy.librmn.grids
    rpnpy.librmn.const

Details:
    See Source Code

##DETAILS_START
== Ecternal C Functions ==

=== EXTERNAL FUNCTIONS in primitive ===

<source lang="python">
    c_fclos(iun):
        Close file associated with unit iun.
        Proto:
           int c_fclos(int iun)
        Args:
           iun (int): (I) unit number
        Returns:
           int, zero if the connection is successful, non-zero otherwise

    c_fnom(iun, nom, ftype, lrec):
        Open a file and make the connection with a unit number.
        Proto:
           int c_fnom(int *iun, char *nom, char *ftype, int lrec)
        Args:
           iun   (int): (I/O) unit number
           nom   (str): (I) string containing the name of the file
           ftype (str): (I) string that contains the desired file attributes
           lrec  (int): (I) length of record(must be 0 except
                            if type contains D77)
        Returns:
           int, zero if the connection is successful, non-zero otherwise

    c_wkoffit(nom, l1):
        Return a code for the file type
        Proto:
           wordint c_wkoffit(char *nom, int l1)
        Args:
           nom  (str) : (I) file path/name
           l1   (int) : (I) length of nom
        Returns:
           int, file type code
<<<<<<< HEAD

    c_crc32():
        Compute the Cyclic Redundancy Check (CRC)
        Proto:
           unsigned int crc32(unsigned int crc, const unsigned char *buf,
                              unsigned int lbuf)
        Args:
           crc  (int) : (I) initial crc
           buf        : (I) list of params to compute updated crc
                            (numpy.ndarray of type uint32)
           lbuf (int) : (I) length of buf*4
        Returns:
           int, Cyclic Redundancy Check number
=======
>>>>>>> c5d4ce37
</source>


=== EXTERNAL FUNCTIONS in base ===

<source lang="python">
    f_cigaxg(cgtyp, xg1, xg2, xg3, xg4, ig1, ig2, ig3, ig4)
        Encode real grid descriptors into ig1, ig2, ig3, ig4
        Proto:
           subroutine cigaxg(cgtyp, xg1, xg2, xg3, xg4, ig1, ig2, ig3, ig4)
            character(len=*) :: cgtyp
            integer :: ig1, ig2, ig3, ig4
            real :: xg1, xg2, xg3, xg4
        Args:
           in    - cgtyp - type de grille (voir ouvrir)
           out   - xg1   - ** descripteur de grille (reel),
           out   - xg2   -    igtyp = 'n', pi, pj, d60, dgrw
           out   - xg3   -    igtyp = 'l', lat0, lon0, dlat, dlon,
           out   - xg4   -    igtyp = 'a', 'b', 'g', xg1 = 0. global,
                                                         = 1. nord
                                                         = 2. sud **
                              igtyp = 'e', lat1, lon1, lat2, lon2
           in    - ig1   - descripteur de grille (entier) voir ouvrir
           in    - ig2   - descripteur de grille (entier) voir ouvrir
           in    - ig3   - descripteur de grille (entier) voir ouvrir
           in    - ig4   - descripteur de grille (entier) voir ouvrir

    f_cxgaig(cgtyp, ig1, ig2, ig3, ig4, xg1, xg2, xg3, xg4)
        encode real grid descriptors into ig1, ig2, ig3, ig4
        Proto:
            subroutine cxgaig(cgtyp, ig1, ig2, ig3, ig4, xg1, xg2, xg3, xg4)
            character(len=*) :: cgtyp
            integer :: ig1, ig2, ig3, ig4
            real :: xg1, xg2, xg3, xg4
        Args:
            in    - cgtyp - type de grille (voir ouvrir)
            out   - ig1   - descripteur de grille (entier) voir ouvrir
            out   - ig2   - descripteur de grille (entier) voir ouvrir
            out   - ig3   - descripteur de grille (entier) voir ouvrir
            out   - ig4   - descripteur de grille (entier) voir ouvrir
            in    - xg1   - ** descripteur de grille (reel),
            in    - xg2   -    igtyp = 'n', pi, pj, d60, dgrw
            in    - xg3   -    igtyp = 'l', lat0, lon0, dlat, dlon,
            in    - xg4   -    igtyp = 'a', 'b', 'g', xg1 = 0, global
                                                          = 1, nord
                                                          = 2, sud **
                               igtyp = 'e', lat1, lon1, lat2, lon2

    f_incdati(idate1, idate2, nhours)
        increase idate2 by nhours (idate1=idate2+nhours), rounded idate2,
        nhours to nearest hour
        Proto:
            subroutine incdati(idate1, idate2, nhours)
            integer idate1, idate2
            real*8  nhours
        Args:
            ... TODO ...
        Note:
            if incdat receive bad arguments,
            idate1=101010101 (1910/10/10 10z run 1)

    f_incdatr(idate1, idate2, nhours)
        increase idate2 by nhours (idate1=idate2+nhours)
        Proto:
            subroutine incdatr(idate1, idate2, nhours)
            integer idate1, idate2
            real*8  nhours
        Args:
            ... TODO ...
        Note:
            if incdat receive bad arguments,
            idate1=101010101 (1910/10/10 10z run 1)

    f_difdati(idate1, idate2, nhours)
        Compute date difference in hours, rounded idate2, nhours
        (nhours=idate1-idate2), rounded idate1, idate2 to nearest hour
        Proto:
            subroutine difdati(idate1, idate2, nhours)
            integer idate1, idate2
            real*8  nhours
        Args:
             ... TODO ...
       Note:
            if difdat receive bad arguments,
            idate1=101010101 (1910/10/10 10z run 1)

    f_difdatr(idate1, idate2, nhours)
        Compute date difference in hours, rounded idate2, nhours
        (nhours=idate1-idate2)
        Proto:
            subroutine difdatr(idate1, idate2, nhours)
            integer idate1, idate2
            real*8  nhours
        Args:
            ... TODO ...
        Note:
            if difdat receive bad arguments,
            idate1=101010101 (1910/10/10 10z run 1)

    f_NewDate_Options(value, command, value_len, command_len)
        Set/get option for newdate, incdatr, difdatr
        Proto:
           subroutine NewDate_Options(value, command)
              character*(*) value, command
        Args:
           value   (I/O): option and value to be set/get (str)
                          possible values:
                          if command == 'get':
                             'year'
                          if command == 'set':
                             'year=gregorian'
                             'year=365_day'
                             'year=360_day'
           command (I)  : type of operation (str)
                          possible values: 'set', 'get', 'unset'
        Note:
           A) Permits alternative calendar options, via either
              the NEWDATE_OPTIONS environment variable (which
              has precedence) or via appropriate "set" commands
           B) Also, returns calendar status via the "get" command
           C) The Get_Calendar_Status entry also return this
           The known calendars options are currently:
             gregorian
             365_day (no leap years) and
             360_day


    f_Ignore_LeapYear()
        Set the 'no leap years' (365_day) option for newdate, incdatr, difdatr
        Equivalent to: NewDate_Options('year=365_day', 'set')
        Proto:
           subroutine Ignore_LeapYear()
        Args:
           None


    f_Accept_LeapYear()
        Set the 'no leap years' (365_day) option for newdate, incdatr, difdatr
        Equivalent to: NewDate_Options('year=gregorian', 'set')
        Proto:
           subroutine Accept_LeapYear()
        Args:
           None


    f_newdate(dat1, dat2, dat3, mode)
        converts dates between two of the following formats:
        printable date, cmc date-time stamp, true date
        Proto:
            function newdate(dat1, dat2, dat3, mode)
            integer newdate, dat1, dat2(*), dat3, mode
        Args:
            See Note below
        Note:
            mode can take the following values:
            -7, -6, -5, -4, -3, -2, -1, 1, 2, 3, 4, 5, 6, 7
            mode=1 : stamp to (true_date and run_number)
                out - dat1 - the truedate corresponding to dat2
                 in - dat2 - cmc date-time stamp (old or new style)
                out - dat3 - run number of the date-time stamp
                 in - mode - set to 1
            mode=-1 : (true_date and run_number) to stamp
                 in - dat1 - truedate to be converted
                out - dat2 - cmc date-time stamp (old or new style)
                 in - dat3 - run number of the date-time stamp
                 in - mode - set to -1
            mode=2 : printable to true_date
                out - dat1 - true_date
                 in - dat2 - date of the printable date (yyyymmdd)
                 in - dat3 - time of the printable date (hhmmsshh)
                 in - mode - set to 2
            mode=-2 : true_date to printable
                 in - dat1 - true_date
                out - dat2 - date of the printable date (yyyymmdd)
                out - dat3 - time of the printable date (hhmmsshh)
                 in - mode - set to -2
            mode=3 : printable to stamp
                out - dat1 - cmc date-time stamp (old or new style)
                 in - dat2 - date of the printable date (yyyymmdd)
                 in - dat3 - time of the printable date (hhmmsshh)
                 in - mode - set to 3
            mode=-3 : stamp to printable
                 in - dat1 - cmc date-time stamp (old or new style)
                out - dat2 - date of the printable date (yyyymmdd)
                out - dat3 - time of the printable date (hhmmsshh)
                 in - mode - set to -3
            mode=4 : 14 word old style date array to stamp and array(14)
                out - dat1 - cmc date-time stamp (old or new style)
                 in - dat2 - 14 word old style date array
                 in - dat3 - unused
                 in - mode - set to 4
            mode=-4 : stamp to 14 word old style date array
                 in - dat1 - cmc date-time stamp (old or new style)
                out - dat2 - 14 word old style date array
                 in - dat3 - unused
                 in - mode - set to -4
            mode=5    printable to extended stamp (year 0 to 10, 000)
                out - dat1 - extended date-time stamp (new style only)
                 in - dat2 - date of the printable date (yyyymmdd)
                 in - dat3 - time of the printable date (hhmmsshh)
                 in - mode - set to 5
            mode=-5   extended stamp (year 0 to 10, 000) to printable
                 in - dat1 - extended date-time stamp (new style only)
                out - dat2 - date of the printable date (yyyymmdd)
                out - dat3 - time of the printable date (hhmmsshh)
                 in - mode - set to -5
            mode=6 :  extended stamp to extended true_date (in hours)
                out - dat1 - the truedate corresponding to dat2
                 in - dat2 - cmc date-time stamp (old or new style)
                out - dat3 - run number, unused (0)
                 in - mode - set to 6
            mode=-6 : extended true_date (in hours) to extended stamp
                 in - dat1 - truedate to be converted
                out - dat2 - cmc date-time stamp (old or new style)
                 in - dat3 - run number, unused
                 in - mode - set to -6
            mode=7  - printable to extended true_date (in hours)
                out - dat1 - extended true_date
                 in - dat2 - date of the printable date (yyyymmdd)
                 in - dat3 - time of the printable date (hhmmsshh)
                 in - mode - set to 7
            mode=-7 : extended true_date (in hours) to printable
                 in - dat1 - extended true_date
                out - dat2 - date of the printable date (yyyymmdd)
                out - dat3 - time of the printable date (hhmmsshh)
                 in - mode - set to -7

            Old Style Date Array is composed of 14 elements:
                0 : Day of the week (1=Sunday, ..., 7=Saturday
                1 : Month (1=Jan, ..., 12=Dec)
                2 : Day of the Month
                3 : Year
                4 : Hour of the Day
                5 : Minutes  * 60 * 100
                ...
                13: CMC Date-Time Stamp

<<<<<<< HEAD

=== EXTERNAL FUNCTIONS in fstd98 ===

=======

=== EXTERNAL FUNCTIONS in fstd98 ===

>>>>>>> c5d4ce37
<source lang="python">
    c_fstecr(field_in, work, npak, iun, date, deet, npas,
             ni, nj, nk, ip1, ip2, ip3,
             in_typvar, in_nomvar, in_etiket,
             in_grtyp, ig1, ig2, ig3, ig4,
             in_datyp_ori, rewrit)
        Writes record to file.
        Proto:
           int c_fstecr(word *field_in, void * work, int npak,
                        int iun, int date,
                        int deet, int npas,
                        int ni, int nj, int nk,
                        int ip1, int ip2, int ip3,
                        char *in_typvar, char *in_nomvar, char *in_etiket,
                        char *in_grtyp, int ig1, int ig2,
                        int ig3, int ig4,
                        int in_datyp_ori, int rewrit)
        Args:
            ... TODO ...
        Returns:
            int, zero successful, non-zero otherwise

        Note:
           librmn.c_fstecr.argtypes default to data of type _np.float32
           To write other data types you will need to redefine it with the
           appropriate type


    c_fst_edit_dir(handle, date, deet, npas,
                   ni, nj, nk, ip1, ip2, ip3,
                   in_typvar, in_nomvar, in_etiket,
                   in_grtyp, ig1, ig2, ig3, ig4, datyp)
        Edits the directory content of a RPN standard file.
        Proto:
           int c_fst_edit_dir(int handle,
                   unsigned int date, int deet, int npas,
                   int ni, int nj, int nk,
                   int ip1, int ip2, int ip3,
                   char *in_typvar, char *in_nomvar, char *in_etiket,
                   char *in_grtyp, int ig1, int ig2,
                   int ig3, int ig4, int datyp)
        Args:
           ... TODO ...
        Returns:
           int, zero successful, non-zero otherwise

    c_fsteff(handle)
        Deletes the record associated to handle.
        Proto:
           int c_fsteff(int handle)
        Args:
           handle (int) : (I) handle of the record to delete
        Returns:
           int, zero successful, non-zero otherwise

    c_fstfrm(iun)
        Closes a RPN standard file
        Proto:
           int c_fstfrm(int iun)
        Args:
           iun (int): (I) unit number
        Returns:
           int, zero successful, non-zero otherwise

    c_fstinf(iun, ni, nj, nk, datev, in_etiket,
             ip1, ip2, ip3, in_typvar, in_nomvar)
        Locate the next record that matches the research keys
        Proto:
            int c_fstinf(int iun, int *ni, int *nj, int *nk,
                         int datev, char *in_etiket,
                         int ip1, int ip2, int ip3,
                         char *in_typvar, char *in_nomvar)
        Args:
            iun (int): (I) unit number
            ... TODO ...
        Returns:
            int, ... TODO ...

    c_fstinfx(handle, iun, ni, nj, nk, datev, in_etiket,
              ip1, ip2, ip3, in_typvar, in_nomvar)
        Locate the next record that matches the research keys.
        The search begins at the position given by handle.
        Proto:
        int c_fstinfx(int handle, int iun, int *ni, int *nj, int *nk,
                      int datev, char *in_etiket,
                      int ip1, int ip2, int ip3,
                      char *in_typvar, char *in_nomvar)
        Args:
            handle (int): (I) handle record used as a starting point
            (<0 for file start)
            iun    (int): (I) unit number
            ... TODO ...
        Returns:
            int, ... TODO ...

    c_fstinl(iun, ni, nj, nk, datev, etiket, ip1, ip2, ip3, typvar, nomvar,
             liste, infon, nmax)
        Locates all the records that matches the research keys
        Proto:
            int c_fstinl(int iun, int *ni, int *nj, int *nk, int datev,
                         char *etiket, int ip1, int ip2, int ip3,
                         char *typvar, char *nomvar,
                         word *liste, int *infon, int nmax)
        Args:
            iun    (int): (I) unit number
            ... TODO ...
        Returns:
            int, zero successful, non-zero otherwise

    c_fstlic(field, iun, niin, njin, nkin,
             datein, etiketin, ip1in, ip2in, ip3in,
             typvarin, nomvarin,
             ig1in, ig2in, ig3in, ig4in, grtypin)
        Search for a record that matches the research keys and
        check that the remaining parmeters match the record descriptors
        Proto:
            int c_fstlic(word *field, int iun, int niin, int njin, int nkin,
                         int datein, char *etiketin,
                         int ip1in, int ip2in, int ip3in,
                         char *typvarin, char *nomvarin,
                         int ig1in, int ig2in, int ig3in, int ig4in,
                         char *grtypin)
        Args:
            iun    (int): (I) unit number
            ... TODO ...
        Returns:
            int, zero successful, non-zero otherwise

    c_fstlir(field, iun, ni, nj, nk, datev, etiket,
             ip1, ip2, ip3, typvar, nomvar)
        Reads the next record that matches the research keys
        Proto:
            int c_fstlir(word *field, int iun, int *ni, int *nj, int *nk,
                         int datev, char *etiket,
                         int ip1, int ip2, int ip3, char *typvar, char *nomvar)
        Args:
            iun    (int): (I) unit number
            ... TODO ...
        Returns:
            int, key/handle to record, <0 on error

    c_fstlirx(field, handle, iun, ni, nj, nk, datev, etiket, ip1, ip2, ip3,
              typvar, nomvar)
        Reads the next record that matches the research keys.
        The search begins at the position given by handle.
        Proto:
            int c_fstlirx(word *field, int handle, int iun,
                          int *ni, int *nj, int *nk, int datev, char *etiket,
                          int ip1, int ip2, int ip3, char *typvar, char *nomvar)
        Args:
            iun    (int): (I) unit number
            ... TODO ...
        Returns:
            int, key/handle to record, <0 on error

    c_fstlis(field, iun, ni, nj, nk)
        Reads the next record that matches the last search criterias
        Proto:
            int c_fstlis(word *field, int iun, int *ni, int *nj, int *nk)
        Args:
            iun    (int): (I) unit number
            ... TODO ...
        Returns:
            int, zero successful, non-zero otherwise

    f_fstlnk(liste, n)
        Links a list of files together for search purpose
        Proto:
            ftnword f77name(fstlnk)(ftnword *liste, ftnword *f_n)
        Args:
            liste : (I) list of unit numbers (ndpointer(dtype=_np.int32))
            n     : (I) size of liste (int)
        Returns:
            int, zero successful, non-zero otherwise

    c_fstluk(field, handle, ni, nj, nk)
        Read the record at position given by handle.
        Proto:
            int c_fstluk(word *field, int handle, int *ni, int *nj, int *nk)
        Args:
            ... TODO ...
        Returns:
            int, zero successful, non-zero otherwise
        Note:
            librmn.c_fstluk.argtypes default to data of type _np.float32
            To read other data types you will need to redefine it with the
            appropriate type

    c_fstmsq(field, iun, ni, nj, nk, datev, etiket,
             ip1, ip2, ip3, typvar, nomvar)
        Mask a portion of the research keys
        Proto:
            int c_fstmsq(int iun, int *mip1, int *mip2, int *mip3,
                         char *metiket, int getmode)
        Args:
            iun     (int): (I) unit number
            mip1    (int): (I/O) mask for vertical level
            mip2    (int): (I/O) mask for forecast hour
            mip3    (int): (I/O) mask for ip3
            metiket (str): (I/O) mask for label
            getmode (int): (I)   1: getmode, 0:set mode
        Returns:
            int, zero successful, non-zero otherwise

    c_fstnbr(iun)
        Returns the number of records of the file associated with unit
        Proto:
            int c_fstnbr(int iun)
        Args:
            iun (int): (I) unit number
        Returns:
            int, number of records of the file associated with unit

    c_fstnbrv(iun)
        Returns the number of valid records (excluding deleted records)
        Proto:
            int c_fstnbrv(int iun)
        Args:
            iun (int): (I) unit number
        Returns:
            int, number of validrecords of the file associated with unit

    c_fstopc(option, value, getmode)
        Prout or set a fstd or xdf global variable option.
        Proto:
            int c_fstopc(char *option, char *value, int getmode)
        Args:
            IN     option   (str) option name to be set/printed
            IN     value    (str) option value
            IN     getmode  (int) logical (1: get option, 0: set option)
        Returns:
            int, zero successful, non-zero otherwise

    c_fstopi(option, value, getmode)
        Prout or set a fstd or xdf global variable option.
        Proto:
            int c_fstopi(char *option, int value, int getmode)
        Args:
            IN     option   (str) option name to be set/printed
            IN     value    (int) option value
            IN     getmode  (int) logical (1: get option, 0: set option)
        Returns:
            int, zero successful, non-zero otherwise

    c_fstouv(iun, options)
        Opens a RPN standard file.
        Proto:
           int c_fstouv(int iun, char *options)
        Args:
           IN  iun     unit number associated to the file
           IN  options random or sequential access
        Returns:
           int, zero successful, non-zero otherwise

    c_fstprm(handle, dateo, deet, npas, ni, nj, nk, nbits, datyp,
             ip1, ip2, ip3, typvar, nomvar, etiket,
             grtyp, ig1, ig2, ig3, ig4,
             swa, lng, dltf, ubc, extra1, extra2, extra3)
        Get all the description informations of the record.
        Proto:
            int c_fstprm(int handle,
                     int *dateo, int *deet, int *npas,
                     int *ni, int *nj, int *nk,
                     int *nbits, int *datyp, int *ip1,
                     int *ip2, int *ip3, char *typvar,
                     char *nomvar, char *etiket, char *grtyp,
                     int *ig1, int *ig2, int *ig3,
                     int *ig4, int *swa, int *lng,
                     int *dltf, int *ubc, int *extra1,
                     int *extra2, int *extra3)
        Args:
            ... TODO ...
        Returns:
            int, zero successful, non-zero otherwise

    c_fstsui(iun, ni, nj, nk)
        Finds the next record that matches the last search criterias
        Proto:
            int c_fstsui(int iun, int *ni, int *nj, int *nk)
        Args:
            iun    (int): (I) unit number
            ... TODO ...
        Returns:
            int, ... TODO ...

    c_fst_version()
        Returns package version number
        Proto:
            int c_fst_version()
        Returns:
            int, package version number

    c_fstvoi(iun, options)
        Prints out the directory content of a RPN standard file
        Proto:
            int c_fstvoi(int iun, char *options)
        Args:
            IN  iun     unit number associated to the file
            ... TODO ...
        Returns:
            int, zero successful, non-zero otherwise

    c_ip1_all(level, kind)
        Generates all possible coded ip1 values for a given level
        Proto:
            int c_ip1_all(float level, int kind)
        Args:
            IN  level          ip level (float value)
            IN  kind           level kind as defined in convip
        Returns:
            int, ip1new on success, -1 on error

    c_ip2_all(level, kind)
        Generates all possible coded ip2 values for a given level
        Proto:
            int c_ip2_all(float level, int kind)
        Args:
            IN  level          ip level (float value)
            IN  kind           level kind as defined in convip
        Returns:
            int, ip2new on success, -1 on error

    c_ip3_all(level, kind)
        Generates all possible coded ip3 values for a given level
        Proto:
            int c_ip3_all(float level, int kind)
        Args:
            IN  level          ip level (float value)
            IN  kind           level kind as defined in convip
        Returns:
            int, ip3new on success, -1 on error

    c_ip1_val(level, kind)
        Generates coded ip1 value for a given level (shorthand for convip)
        Proto:
            int c_ip1_val(float level, int kind)
        Args:
            IN  level          ip level (float value)
            IN  kind           level kind as defined in convip
        Returns:
            int, ip1new on success, -1 on error

    c_ip2_val(level, kind)
        Generates coded ip2 value for a given level (shorthand for convip)
        Proto:
            int c_ip2_val(float level, int kind)
        Args:
            IN  level          ip level (float value)
            IN  kind           level kind as defined in convip
        Returns:
            int, ip2new on success, -1 on error

    c_ip3_val(level, kind)
        Generates coded ip3 value for a given level (shorthand for convip)
        Proto:
            int c_ip3_val(float level, int kind)
        Args:
            IN  level          ip level (float value)
            IN  kind           level kind as defined in convip
        Returns:
            int, ip3new on success, -1 on error

    c_ip_is_equal(target, ip, ind)
        Compares different coded values of an ip for equality
        Proto:
            int ip_is_equal(int target, int ip, int ind)
        Args:
            IN target: must be first value in the table of coded value
                       to compare with
            IN ip    : current ip record value to compare
            IN ind   : index (1, 2 or 3)
                       representing ip1, ip2 or ip3 comparaisons
        Returns:
            int, ... TODO ...
</source>
<<<<<<< HEAD

=== EXTERNAL FUNCTIONS in fstd98/convip_plus and fstd98/convert_ip123 ===

=======

=== EXTERNAL FUNCTIONS in fstd98/convip_plus and fstd98/convert_ip123 ===

>>>>>>> c5d4ce37
<source lang="python">
    c_ConvertIp(ip, p, kind, mode)
        Codage/Decodage P, kind <-> IP pour IP1, IP2, IP3
        Args:
            ip   (int)  : (I/O) Valeur codee
            p    (float): (I/O) Valeur reelle
            kind (int)  : (I/O) Type de niveau
            mode (int)  : (I)   Mode de conversion
        Note: successeur de convip
            kind:
                0, p en metre rel. au niveau de la mer  (-20, 000 -> 100, 000)
                1, p est en sigma                       (0.0 -> 1.0)
                2, p est en pression (mb)               (0 -> 1100)
                3, p est un code arbitraire             (-4.8e8 -> 1.0e10)
                4, p est en metre rel. au niveau du sol (-20, 000 -> 100, 000)
                5, p est en coordonnee hybride          (0.0 -> 1.0)
                6, p est en coordonnee theta            (1 -> 200, 000)
                10, p represente le temps en heure      (0.0 -> 1.0e10)
                15, reserve (entiers)
                17, p indice x de la matrice de conversion
                                                        (1.0 -> 1.0e10)
                    (partage avec kind=1 a cause du range exclusif
                21, p est en metres-pression (fact=1e4) (0 -> 1, 000, 000)
                    (partage avec kind=5 a cause du range exclusif)
            mode:
                -1, de IP -->  P
                0, forcer conversion pour ip a 31 bits
                   (default = ip a 15 bits) (initialisation call)
                +1, de P  --> IP
                +2, de P  --> IP en mode NEWSTYLE force a true
                +3, de P  --> IP en mode NEWSTYLE force a false

    c_ConvertIPtoPK(rp1, kind1, rp2, kind2, rp3, kind3, ip1v, ip2v, ip3v)
        Convert/decode ip1, ip2, ip3 to their kind + real value conterparts
        Proto:
            ConvertIPtoPK(RP1, kind1, RP2, kind2, RP3, kind3,
                          IP1V, IP2V, IP3V) result(status)
            integer(C_INT) :: status
            real(C_FLOAT),         intent(OUT) :: rp1, rp2, rp3
            integer(C_INT),        intent(OUT) :: kind1, kind2, kind3
            integer(C_INT), value, intent(IN)  :: ip1v, ip2v, ip3v
        Args:
            ip1v, ip2v, ip3v : ip values to be decoded
            rp1, kind1  : result of ip1v decoding
            rp2, kind2  : result of ip2v decoding
            rp3, kind3  : result of ip3v decoding
        Returns:
            int, 0 if ok, >0 on guessed the value, 32 on warning, 64 on error

    c_ConvertPKtoIP(IP1, IP2, IP3, P1, kkind1, P2, kkind2, P3, kkind3)
        Convert/encode kind + real value into ip1, ip2, ip3
        Proto:
            ConvertPKtoIP(IP1, IP2, IP3, P1, kkind1, P2, kkind2,
                          P3, kkind3) result(status)
            integer(C_INT) :: status
            integer(C_INT),        intent(OUT) :: IP1, IP2, IP3
            real(C_FLOAT),  value, intent(IN)  :: P1, P2, P3
            integer(C_INT), value, intent(IN)  :: kkind1, kkind2, kkind3
        Args:
            p1, kkind1 : must be a level
            p2, kkind2 : should be a time but a level is accepted
                        (flagged as warning)
            p3, kkind3 : may be anything
            ip1, ip2, ip3 : will contain the encoded values in case of success,
                          and are undefined otherwise
        Returns:
            int, 0 if ok, >0 on guessed the value, 32 on warning, 64 on error

    c_EncodeIp(ip1, ip2, ip3, rp1, rp2, rp3)
        Produce a valid (ip1, ip2, ip3) triplet from (real value, kind) pairs
        Proto:
            function encode_ip_0(ip1, ip2, ip3, rp1, rp2, rp3)
                     result(status) bind (c, name='encodeip')
            integer(C_INT) :: status
            integer(C_INT), intent(OUT) :: IP1, IP2, IP3
            type(FLOAT_IP), intent(IN)  :: RP1, RP2, RP3
        Args:
            RP1 must contain a level (or a pair of levels) in the atmosphere
            RP2 must contain  a time (or a pair of times)
            RP3 may contain anything, RP3.v2 will be ignored
                (if RP1 or RP2 contains a pair, RP3 is ignored)
            IP1, IP2, IP3 will contain the encoded values in case of success,
                and are undefined otherwise
        Returns:
            CONVERT_ERROR=32 in case of error, CONVERT_OK=0

    c_DecodeIp(RP1, RP2, RP3, IP1V, IP2V, IP3V)
        Produce valid (real value, kind) pairs from (ip1, ip2, ip3) triplet
        Proto:
            function decode_ip_0(RP1, RP2, RP3, IP1V, IP2V, IP3V)
                     result(status) BIND (C, name='DecodeIp')
            integer(C_INT) :: status
            integer(C_INT), value, intent(IN)  :: IP1V, IP2V, IP3V
            type(FLOAT_IP), intent(OUT) :: RP1, RP2, RP3
        Args:
            ip1/2/3 : should be encoded 'new style' but old style
                      encoding is accepted
            RP1   : will contain a level (or a pair of levels in
                    atmospheric ascending order) in the atmosphere
            RP2   : will contain a time (or a pair of times in ascending order)
            RP3.v2: will be the same as RP3.v1 (if RP1 or RP2 contains a pair,
                    RP3 is ignored)
        Returns:
            CONVERT_ERROR=32 in case of error, CONVERT_OK=0

    c_KindToString
        Translate kind integer code to 2 character string,
        gateway to Fortran kind_to_string
        Proto:
            void KindToString(int kind, char *s1, char *s2)
        Args:
            kind (int): (I) Valeur codee
            s1 (str): (O) first char
            s2 (str): (O) second char

=== EXTERNAL FUNCTIONS in fstd98/xdf98 ===

<source lang="python">
    c_xdflnk(liste, n)
        Links the list of random files together for record search purpose
        Proto:
            int c_xdflnk(word *liste, int n)
        Args:
            IN    liste    list of unit numbers associated to the files
            IN    n        number of files to be linked
        Returns:
            int, 0 on success, -1 on error
        Note:
            Use the first unit id in the list to refer to the linked files list
</source>

=== EXTERNAL FUNCTIONS in interp (ezscint) ===

<source lang="python">
    c_ezdefset(gdidout, gdidin)
        Defines a set of grids for interpolation
        gdid = c_ezdefset(gdidout, gdidin)
        Proto:
        wordint c_ezdefset(wordint gdout, wordint gdin)
        Args:

        Returns:
        int, gdid on success, -1 on error

    c_ezsint(zout, zin)
        Scalar interpolation
        Proto:
           wordint c_ezsint(ftnfloat *zout, ftnfloat *zin)
        Args:
           ... TODO ...
        Returns:
           int, 0 on success, -1 on error

    c_ezuvint(uuout, vvout, uuin, vvin)
        Vector interpolation, grid to grid
            ier = c_ezuvint(uuout, vvout, uuin, vvin)
        Proto:
           wordint c_ezuvint(ftnfloat *uuout, ftnfloat *vvout,
                             ftnfloat *uuin, ftnfloat *vvin)
        Args:
              ... TODO ...
        Returns:
           int, 0 on success, -1 on error

    c_ezwdint(spdout, wdout, uuin, vvin)
        Vector interpolation, grid to speed/direction
        ier = c_ezwdint(spdout, wdout, uuin, vvin)
        Proto:
           wordint c_ezwdint(ftnfloat *uuout, ftnfloat *vvout,
                             ftnfloat *uuin, ftnfloat *vvin)
        Args:
            ... TODO ...
        Returns:
           int, 0 on success, -1 on error

    c_gdll(gdid, lat, lon)
        Gets the latitude/longitude position of grid 'gdid'
        ier = c_gdll(gdid, lat, lon)
        Proto:
           wordint c_gdll(wordint gdid, ftnfloat *lat, ftnfloat *lon)
        Args:
            ... TODO ...
        Returns:
           int, 0 on success, -1 on error

    c_ezgetval(option, value)
        Gets a numerical option from the package
        ier = c_ezgetval('option', value)
        Proto:
           wordint c_ezgetval(char *option, ftnfloat *fvalue)
        Args:
            ... TODO ...
        Returns:
           int, 0 on success, -1 on error

    c_ezgetival(option, value)
        Gets a numerical option from the package
        ier = c_ezgetival('option', value)
        Proto:
           wordint c_ezgetival(char *option, wordint *ivalue)
        Args:
            ... TODO ...
        Returns:
           int, 0 on success, -1 on error

    c_ezgetopt(option, value)
        Gets an option from the package (updated 03-2014)
        ier = c_ezgetopt('option', value)
        Proto:
            ... TODO ...
        Args:
            ... TODO ...
        Returns:
           int, 0 on success, -1 on error

    c_gdxyfll(gdid, x, y, lat, lon, n)
        Returns the x-y positions of lat lon points on grid 'gdid'
        ier = c_gdxyfll(gdid, x, y, lat, lon, n)
        Proto:
           wordint c_gdxyfll_s(wordint gdid, ftnfloat *x, ftnfloat *y,
                               ftnfloat *lat, ftnfloat *lon, wordint n)
        Args:
           ... TODO ...
        Returns:
           int, 0 on success, -1 on error

    c_gdllfxy(gdid, lat, lon, x, y, n)
        Returns the lat-lon coordinates of data located at positions x-y
        on grid GDID
        ier = c_gdllfxy(gdid, lat, lon, x, y, n)
        Proto:
           wordint c_gdllfxy(wordint gdid, ftnfloat *lat, ftnfloat *lon,
                             ftnfloat *x, ftnfloat *y, wordint n)
        Args:
           ... TODO ...
        Returns:
           int, 0 on success, -1 on error

    c_ezget_nsubgrids(super_gdid)
        Gets the number of subgrids from the 'U' (super) grid id
        nsubgrids = c_ezget_nsubgrids(super_gdid)
        Proto:
           wordint c_ezget_nsubgrids(wordint super_gdid)
        Args:
           super_gdid (int): id of the super grid
        Returns:
           int, number of sub grids associated with super_gdid on success,
                -1 on error

    c_ezget_subgridids(super_gdid, subgridids )
        Gets the list of grid ids for the subgrids in the 'U' grid (super_gdid).
        ier = c_ezget_subgridids(super_gdid, subgridids)
        Proto:
           wordint c_ezget_subgridids(wordint gdid, wordint *subgrid)
        Args:
           ... TODO ...
        Returns:
           int, 0 on success, -1 on error

    c_gdllsval(gdid, zout, zin, lat, lon, n)
        Scalar interpolation of points located at lat-lon coordinates.
        ier = c_gdllsval(gdid, zout, zin, lat, lon, n)
        Proto:
            wordint c_gdllsval(wordint gdid, ftnfloat *zout, ftnfloat *zin,
                               ftnfloat *lat, ftnfloat *lon, wordint n)
        Args:
            ... TODO ...
        Returns:
           int, 0 on success, -1 on error

    c_gdxysval(gdid, zout, zin, x, y, n)
        Scalar intepolation of points located at x-y coordinates.
        ier = c_gdxysval(gdid, zout, zin, x, y, n)
        Proto:
           wordint c_gdxysval(wordint gdin, ftnfloat *zout, ftnfloat *zin,
                              ftnfloat *x, ftnfloat *y, wordint n)
        Args:
           ... TODO ...
        Returns:
           int, 0 on success, -1 on error

    c_gdllvval(gdid, uuout, vvout, uuin, vvin, lat, lon, n)
        Vector interpolation of points located at lat-lon coordinates,
        returned as grid components (UU and VV).
        ier = c_gdllvval(gdid, uuout, vvout, uuin, vvin, lat, lon, n)
        Proto:
           wordint c_gdllvval(wordint gdid, ftnfloat *uuout, ftnfloat *vvout,
                       ftnfloat *uuin, ftnfloat *vvin,
                       ftnfloat *lat, ftnfloat *lon, wordint n)
        Args:
           ... TODO ...
        Returns:
           int, 0 on success, -1 on error

    c_gdxyvval(gdid, uuout, vvout, uuin, vvin, x, y, n)
        Vector interpolation of points located at x-y coordinates,
        returned as grid components (UU and VV).
        ier = c_gdxyvval(gdid, uuout, vvout, uuin, vvin, x, y, n)
        Proto:
           wordint c_gdxyvval(wordint gdin, ftnfloat *uuout, ftnfloat *vvout,
                       ftnfloat *uuin, ftnfloat *vvin,
                       ftnfloat *x, ftnfloat *y, wordint n)
        Args:
           ... TODO ...
        Returns:
           int, 0 on success, -1 on error

    c_gdllwdval(gdid, spdout, wdout, uuin, vvin, lat, lon, n)
        Vector interpolation of points located at lat-lon coordinates,
        returned as speed and direction (UV and WD).
        ier = c_gdllwdval(gdid, spdout, wdout, uuin, vvin, lat, lon, n)
        Proto:
           wordint c_gdllwdval(wordint gdid, ftnfloat *uuout, ftnfloat *vvout,
                       ftnfloat *uuin, ftnfloat *vvin,
                       ftnfloat *lat, ftnfloat *lon, wordint n)
        Args:
           ... TODO ...
        Returns:
           int, 0 on success, -1 on error


    c_gdxywdval(gdin, uuout, vvout, uuin, vvin, x, y, n)
        Vector interpolation of points located at x-y coordinates,
        returned as speed and direction (UVand WD).
        Proto:
            wordint c_gdxywdval(wordint gdin, ftnfloat *uuout, ftnfloat *vvout,
                                ftnfloat *uuin, ftnfloat *vvin,
                                ftnfloat *x, ftnfloat *y, wordint n)
        Args:
           ... TODO ...
        Returns:
           int, 0 on success, -1 on error

    c_gduvfwd(gdid, uuout, vvout, spdin, wdin, lat, lon, n)
        Converts, on grid 'gdid', the direction/speed values at grid points
        to grid coordinates.
        ier = c_gduvfwd(gdid, uuout, vvout, spdin, wdin, lat, lon, n)
        Proto:
             wordint c_gduvfwd(wordint gdid,
                               ftnfloat *uugdout, ftnfloat *vvgdout,
                               ftnfloat *uullin, ftnfloat *vvllin,
                               ftnfloat *latin, ftnfloat *lonin, wordint npts)
        Args:
           ... TODO ...
        Returns:
           int, 0 on success, -1 on error

    c_gdwdfuv(gdid, spdout, wdout, uuin, vvin, lat, lon, n)
        Converts, on grid 'gdid', the grid winds at grid points speed/direction
        ier = c_gdwdfuv(gdid, spdout, wdout, uuin, vvin, lat, lon, n)
        Proto:
            wordint c_gdwdfuv(wordint gdid, ftnfloat *spd_out, ftnfloat *wd_out,
                              ftnfloat *uuin, ftnfloat *vvin,
                              ftnfloat *latin, ftnfloat *lonin, wordint npts)
        Args:
           ... TODO ...
        Returns:
           int, 0 on success, -1 on error

    c_gdsetmask(gdid, mask)
        Associates a permanent mask with grid 'gdid'
        ier = c_gdsetmask(gdid, mask)
        Proto:
            int c_gdsetmask(int gdid, int *mask)
        Args:
           ... TODO ...
        Returns:
           int, 0 on success, -1 on error

    c_gdgetmask(gdid, mask)
        Returns the mask associated with grid 'gdid'
        ier = c_gdgetmask(gdid, mask)
        Proto:
            int c_gdgetmask(int gdid, int *mask)
        Args:
           ... TODO ...
        Returns:
           int, 0 on success, -1 on error

    c_ezsint_mdm(zout, mask_out, zin, mask_in)
        Scalar interpolation, using the source field and an associated mask.
        Returns the interpolated field and an interpolated mask.
        ier = c_ezsint_mdm(zout, mask_out, zin, mask_in)
        Proto:
            int c_ezsint_mdm(float *zout, int *mask_out, float *zin,
                             int *mask_in)
        Args:
           ... TODO ...
        Returns:
           int, 0 on success, -1 on error

    c_ezuvint_mdm(uuout, vvout, mask_out, uuin, vvin, mask_in)
        Vector interpolation, using the source field and an associated mask.
        Returns the interpolated winds and an interpolated mask.
        ier = c_ezuvint_mdm(uuout, vvout, mask_out, uuin, vvin, mask_in)
        Proto:
            int c_ezuvint_mdm(float *uuout, float *vvout, int *mask_out,
                              float *uuin, float *vvin, int *mask_in)
        Args:
           ... TODO ...
        Returns:
           int, 0 on success, -1 on error

    c_ezsint_mask(mask_out, mask_in)
        Interpolation of the source mask to the output mask using the
        current (gdin, gdout) set
        ier = c_ezsint_mask(mask_out, mask_in)
        Proto:
            int c_ezsint_mask(int *mask_out, int *mask_in)
        Args:
           ... TODO ...
        Returns:
           int, 0 on success, -1 on error

    c_ezqkdef(ni, nj, grtyp, ig1, ig2, ig3, ig4, iunit)
        Universal grid definition. Applicable to all cases.
        gdid = c_ezqkdef(ni, nj, grtyp, ig1, ig2, ig3, ig4, iunit)
        Proto:
           wordint c_ezqkdef(wordint ni, wordint nj, char *grtyp,
                 wordint ig1, wordint ig2, wordint ig3, wordint ig4,
                 wordint iunit)
        Args:
           ... TODO ...
        Returns:
           int, gdid on success, <0 on error

    c_ezgdef_fmem(ni, nj, grtyp, grref, ig1, ig2, ig3, ig4, ax, ay)
        Generic grid definition except for 'U' grids (with necessary
        positional parameters taken from the calling arguments)
        gdid = c_ezgdef_fmem(ni, nj, grtyp, grref, ig1, ig2, ig3, ig4, ax, ay)
        Proto:
           wordint c_ezgdef_fmem(wordint ni, wordint nj,
                   char *grtyp, char *grref,
                   wordint ig1, wordint ig2, wordint ig3, wordint ig4,
                   ftnfloat *ax, ftnfloat *ay)
        Args:
           ... TODO ...
        Returns:
           int, grid id on success, -1 on error

    c_ezgdef_supergrid(ni, nj, grtyp, grref, vercode, nsubgrids, subgridid)
        U grid definition (which associates to a list of concatenated
        subgrids in one record)
        gdid = c_ezgdef_supergrid(ni, nj, grtyp, grref, vercode,
                                  nsubgrids, subgridid)
        Proto:
           wordint c_ezgdef_supergrid(wordint ni, wordint nj,
                   char *grtyp, char *grref,
                   wordint vercode, wordint nsubgrids, wordint *subgrid)
        Args:
           ... TODO ...
        Returns:
           int, super grid id on success, -1 on error

    c_ezgdef(ni, nj, grtyp, grref, ig1, ig2, ig3, ig4, ax, ay)
        Generic grid definition
        (obsolete - consider using ezqkdef orezgdef_fmem)
        gdid = c_ezgdef(ni, nj, grtyp, grref, ig1, ig2, ig3, ig4, ax, ay)
        Proto:
            wordint c_ezgdef(wordint ni, wordint nj, char *grtyp, char *grref,
                             wordint ig1, wordint ig2, wordint ig3, wordint ig4,
                             ftnfloat *ax, ftnfloat *ay);
        Args:
           ... TODO ...
        Returns:
           int, gtid id on success, -1 on error

    c_ezgprm(gdid, grtyp, ni, nj, ig1, ig2, ig3, ig4)
        Get current grid parameters
        ier = c_ezgprm(gdid, grtyp, ni, nj, ig1, ig2, ig3, ig4)
        Proto:
           wordint c_ezgprm(wordint gdid, char *grtyp, wordint *ni, wordint *nj,
                            wordint *ig1, wordint *ig2, wordint *ig3,
                            wordint *ig4);
        Args:
           ... TODO ...
        Returns:
           int, 0 on success, -1 on error

    c_ezgxprm(gdid, ni, nj, grtyp, ig1, ig2, ig3, ig4, grref,
              ig1ref, ig2ref, ig3ref, ig4ref)
        Get extended grid parameters
        ier = c_ezgxprm(gdid, ni, nj, grtyp, ig1, ig2, ig3, ig4, grref,
                        ig1ref, ig2ref, ig3ref, ig4ref)
        Proto:
           wordint c_ezgxprm(wordint gdid, wordint *ni, wordint *nj,
                char *grtyp, wordint *ig1, wordint *ig2,
                wordint *ig3, wordint *ig4,
                char *grref, wordint *ig1ref, wordint *ig2ref,
                wordint *ig3ref, wordint *ig4ref);
        Args:
           ... TODO ...
        Returns:
           int, 0 on success, -1 on error

    c_ezgfstp(gdid, nomvarx, typvarx, etikx, nomvary, typvary, etiky, ip1,
              ip2, ip3, dateo, deet, npas, nbits)
        Get the standard file attributes of the positional records
        ier = c_ezgfstp(gdid, nomvarx, typvarx, etikx, nomvary, typvary,
                        etiky, ip1, ip2, ip3, dateo, deet, npas, nbits)
        Proto:
            wordint c_ezgfstp(wordint gdid,
                      char *nomvarx, char *typvarx, char *etiketx,
                      char *nomvary, char *typvary, char *etikety,
                      wordint *ip1, wordint *ip2, wordint *ip3,
                      wordint *dateo, wordint *deet, wordint *npas,
                      wordint *nbits);
        Args:
           ... TODO ...
        Returns:
           int, 0 on success, -1 on error

    c_gdgaxes(gdid, ax, ay)
        Gets the deformation axes of the 'Z' grid
        ier = c_gdgaxes(gdid, ax, ay)
        Proto:
            wordint c_gdgaxes(wordint gdid, ftnfloat *ax, ftnfloat *ay)
        Args:
           ... TODO ...
        Returns:
           int, 0 on success, -1 on error

    c_gdxpncf(gdid, i1, i2, j1, j2)
        Gets the expansion coefficients used to expand grid 'gdid'
        ier = c_gdxpncf(gdid, i1, i2, j1, j2)
        Proto:
            wordint c_gdxpncf(wordint gdin, wordint *i1, wordint *i2,
                              wordint *j1, wordint *j2)
        Args:
           ... TODO ...
        Returns:
           int, 0 on success, -1 on error

    c_gdgxpndaxes(gdid, ax, ay)
        Gets the deformation axes of the 'Z' grid on an expanded
        grid ax(i1:i2), ay(j1:j2)
        ier = c_gdgxpndaxes(gdid, ax, ay)
        Proto:
            wordint c_gdgxpndaxes(wordint gdid, ftnfloat *ax, ftnfloat *ay)
        Args:
           ... TODO ...
        Returns:
           int, 0 on success, -1 on error

    c_ezsetival(option, value)
        Sets an integer numerical option for the package (updated 03-2014)
        ier = c_ezsetival('option', value)
        Proto:
           wordint c_ezsetival(char *option, ftnfloat fvalue)
        Args:
           option (str) :
           value  (int) :
        Returns:
           int, 0 on success, -1 on error

    c_ezsetopt(option, value)
        Sets an option for the package (updated 03-2014)
        ier = c_ezsetopt('option', 'value')
        Proto:
           wordint c_ezsetopt(char *option, char *value)
        Args:
           option (str) :
           value  (str) :
        Returns:
        int, 0 on success, -1 on error

    c_ezsetval(option, value)
        Sets a floating point numerical option for the package
        ier = c_ezsetval('option', value)
        Proto:
           wordint c_ezsetval(char *option, ftnfloat fvalue)
        Args:
           option (str)   :
           value  (float) :
        Returns:
           int, 0 on success, -1 on error

    c_gdrls(gdid)
        Frees a previously allocated grid
        ier = c_gdrls(gdid)
        Proto:
            wordint c_gdrls(wordint gdin)
        Args:
            gid (int) : grid id to be released
        Returns:
            int, 0 on success, -1 on error
<<<<<<< HEAD

    c_ez_calcdist(distance, lat1, lon1, lat2, lon2)
        This function computes the distance between 2 latlon points on the sphere.
        Source of the formula : http://mathworld.wolfram.com/GreatCircle.html
        c_ez_calcdist(distance, lat1, lon1, lat2, lon2)
        Proto:
            void c_ez_calcdist(float *distance, float lat1, float lon1,
                               float lat2, float lon2)
        Args:
            distance (float*) : distance on the sphere between the 
                                2 specified points [m] (output)
            lat1     (float)  : latitude of the first point [deg]
            lon1     (float)  : longitude of the first point [deg]
            lat2     (float)  : latitude of the second point [deg]
            lon2     (float)  : longitude of the second point [deg]
        Returns:
           None

    c_ez_calcdist2(distance, lat1, lon1, lat2, lon2)
        This function computes the distance between 2 latlon points
        on the sphere (double precision).
        Source of the formula : http://mathworld.wolfram.com/GreatCircle.html
        c_ez_calcdist(distance, lat1, lon1, lat2, lon2)
        Proto:
            void c_ez_calcdist2(double *distance, float lat1, float lon1,
                                float lat2, float lon2)
        Args:
            distance (double*) : distance on the sphere between the
                                 2 specified points [m] (output)
            lat1     (float)   : latitude of the first point [deg]
            lon1     (float)   : longitude of the first point [deg]
            lat2     (float)   : latitude of the second point [deg]
            lon2     (float)   : longitude of the second point [deg]
        Returns:
           None

=======

    c_ez_calcdist(distance, lat1, lon1, lat2, lon2)
        This function computes the distance between 2 latlon points on the sphere.
        Source of the formula : http://mathworld.wolfram.com/GreatCircle.html
        c_ez_calcdist(distance, lat1, lon1, lat2, lon2)
        Proto:
            void c_ez_calcdist(float *distance, float lat1, float lon1,
                               float lat2, float lon2)
        Args:
            distance (float*) : distance on the sphere between the 
                                2 specified points [m] (output)
            lat1     (float)  : latitude of the first point [deg]
            lon1     (float)  : longitude of the first point [deg]
            lat2     (float)  : latitude of the second point [deg]
            lon2     (float)  : longitude of the second point [deg]
        Returns:
           None

    c_ez_calcdist2(distance, lat1, lon1, lat2, lon2)
        This function computes the distance between 2 latlon points
        on the sphere (double precision).
        Source of the formula : http://mathworld.wolfram.com/GreatCircle.html
        c_ez_calcdist(distance, lat1, lon1, lat2, lon2)
        Proto:
            void c_ez_calcdist2(double *distance, float lat1, float lon1,
                                float lat2, float lon2)
        Args:
            distance (double*) : distance on the sphere between the
                                 2 specified points [m] (output)
            lat1     (float)   : latitude of the first point [deg]
            lon1     (float)   : longitude of the first point [deg]
            lat2     (float)   : latitude of the second point [deg]
            lon2     (float)   : longitude of the second point [deg]
        Returns:
           None

>>>>>>> c5d4ce37

    c_ez_calcarea_rect(area, lat1, lon1, lat2, lon2)
         This function computes the area of the solid rectangle formed by
         2 latlon points on the sphere.
         Source of the formula :
             http://mathworld.wolfram.com/GreatCircle.html
             http://mathworld.wolfram.com/SphericalTrigonometry.html
             http://mathworld.wolfram.com/SphericalTriangle.html
         The computation is done by splitting the solid rectangle formed
         by the latlon points into 2 triangles, compute the area of each
         triangle and add the two areas
        Proto:
            void c_ez_calcarea_rect(float *area, float lat1, float lon1,
                                    float lat2, float lon2)
        Args:
            area (float*) : "rectagle" area between 2 corners
                            on the sphere [m^2] (output)
            lat1 (float)  : latitude of the lower-left-corner [deg]
            lon1 (float)  : longitude of the lower-left-corner [deg]
            lat2 (float)  : latitude of the upper-right-corner [deg]
            lon2 (float)  : longitude of the upper-right-corner [deg]
        Returns:
           None

    c_ez_calcarea(area, lats, lons)
         This function computes the area of the solid polygon formed by
         4 latlon points on the sphere.
         Source of the formula :
             http://mathworld.wolfram.com/GreatCircle.html
             http://mathworld.wolfram.com/SphericalTrigonometry.html
             http://mathworld.wolfram.com/SphericalTriangle.html
        Proto:
            void c_ez_calcarea(float *area, float lats[], float lons[])
        Args:
            area (float*) : "polygon" area between 4 latlon points
                             on the sphere [m^2] (output)
            lats (float*) : latitudes of the 4 points [deg] (size 4)
            lons (float*) : longitudes of the 4 points [deg] (size 4)
        Returns:
           None

    c_ez_calcarea2(area, lats, lons)
         This function computes the area of the solid polygon formed by
         4 latlon points on the sphere (double precision).
         Source of the formula :
             http://mathworld.wolfram.com/GreatCircle.html
             http://mathworld.wolfram.com/SphericalTrigonometry.html
             http://mathworld.wolfram.com/SphericalTriangle.html
        Proto:
            void c_ez_calcarea2(double *area, float lats[], float lons[])
        Args:
            area (double*) : "polygon" area between 4 latlon points
                              on the sphere [m^2] (output)
            lats (float*)  : latitudes of the 4 points [deg] (size 4)
            lons (float*)  : longitudes of the 4 points [deg] (size 4)
        Returns:
           None

</source>
##DETAILS_END

"""

import ctypes as _ct
import numpy  as _np
import numpy.ctypeslib as _npc

from . import librmn

## Convert function name with Fortran name mangling
f77name = lambda x: str(x) + '_'
f77name.__doc__ = "Convert function name with Fortran name mangling"

## f77name = lambda x: getattr(, '_'+x)()
## def callMethod(o, name):
##     getattr(o, name)()

class FLOAT_IP(_ct.Structure):
    """
    A structure to hold level values and kind with support for a value range

    FLOAT_IP(v1, v2, kind)

    Args and Attributes:
       v1  : (float) 1st value of the IP
       v2  : (float) 2nd value of the IP
       kind: (int)   IP kind

    Examples:
    >>> p  = FLOAT_IP(100., 100., rpnpy.librmn.const.LEVEL_KIND_PMB)
    >>> dp = FLOAT_IP(100., 200., rpnpy.librmn.const.LEVEL_KIND_PMB)

    See Also:
       c_ConvertIp
       c_ConvertIPtoPK
       c_ConvertPKtoIP
       c_EncodeIp
       c_DecodeIp
       c_KindToString
    """
    _fields_ = [("v1", _ct.c_float),
                ("v2", _ct.c_float),
                ("kind", _ct.c_int)]

    def __str__(self):
        return "FLOAT_IP({0}, {1}, {2})".format(self.v1, self.v2, self.kind)
    def __repr__(self):
        return "FLOAT_IP({0}, {1}, {2})".format(self.v1, self.v2, self.kind)

    def toList(self):
        """
        Returns a tuple with FLOAT_IP's 3 attributes: v1, v2, kind

        Returns:
           (v1,v2,kind)
        """
        return (self.v1, self.v2, self.kind)


#--- primitives -----------------------------------------------------

librmn.c_fclos.argtypes = (_ct.c_int, )
librmn.c_fclos.restype  = _ct.c_int
c_fclos = librmn.c_fclos

librmn.c_fnom.argtypes = (_ct.POINTER(_ct.c_int), _ct.c_char_p,
                          _ct.c_char_p, _ct.c_int)
librmn.c_fnom.restype  = _ct.c_int
c_fnom = librmn.c_fnom

librmn.c_wkoffit.argtypes = (_ct.c_char_p, _ct.c_int)
librmn.c_wkoffit.restype  = _ct.c_int
c_wkoffit = librmn.c_wkoffit


#--- base -----------------------------------------------------------

# Fortran function a provided with a formal interface in librmn_c.c

librmn.cigaxg_.argtypes = (_ct.c_char_p,
                          _ct.POINTER(_ct.c_float), _ct.POINTER(_ct.c_float),
                          _ct.POINTER(_ct.c_float), _ct.POINTER(_ct.c_float),
                          _ct.POINTER(_ct.c_int), _ct.POINTER(_ct.c_int),
                          _ct.POINTER(_ct.c_int), _ct.POINTER(_ct.c_int))
## f_cigaxg = f77name(librmn.cigaxg)
f_cigaxg = librmn.cigaxg_


librmn.cxgaig_.argtypes = (_ct.c_char_p,
                          _ct.POINTER(_ct.c_int), _ct.POINTER(_ct.c_int),
                          _ct.POINTER(_ct.c_int), _ct.POINTER(_ct.c_int),
                          _ct.POINTER(_ct.c_float), _ct.POINTER(_ct.c_float),
                          _ct.POINTER(_ct.c_float), _ct.POINTER(_ct.c_float))
## f_cxgaig = f77name(librmn.cxgaig)
f_cxgaig = librmn.cxgaig_


librmn.incdati_.argtypes = (_ct.POINTER(_ct.c_int), _ct.POINTER(_ct.c_int),
                            _ct.POINTER(_ct.c_double))
## f_incdati = f77name(librmn.incdati)
f_incdati = librmn.incdati_


librmn.incdatr_.argtypes = (_ct.POINTER(_ct.c_int), _ct.POINTER(_ct.c_int),
                            _ct.POINTER(_ct.c_double))
## f_incdatr = f77name(librmn.incdatr)
f_incdatr = librmn.incdatr_


librmn.difdati_.argtypes = (_ct.POINTER(_ct.c_int), _ct.POINTER(_ct.c_int),
                            _ct.POINTER(_ct.c_double))
## f_difdati = f77name(librmn.difdati)
f_difdati = librmn.difdati_


librmn.difdatr_.argtypes = (_ct.POINTER(_ct.c_int), _ct.POINTER(_ct.c_int),
                            _ct.POINTER(_ct.c_double))
## f_difdatr = f77name(librmn.difdatr)
f_difdatr = librmn.difdatr_


librmn.newdate_options_.argtypes = (_ct.c_char_p, _ct.c_char_p, _ct.c_int,
                                    _ct.c_int)
## f_newdate_options = f77name(librmn.newdate_options)
f_newdate_options = librmn.newdate_options_


librmn.ignore_leapyear_.argtypes = []
## f_newdate_options = f77name(librmn.ignore_leapyear)
f_ignore_leapyear = librmn.ignore_leapyear_


librmn.accept_leapyear_.argtypes = []
## f_newdate_options = f77name(librmn.accept_leapyear)
f_accept_leapyear = librmn.accept_leapyear_


librmn.newdate_.argtypes = (_ct.POINTER(_ct.c_int), _ct.POINTER(_ct.c_int),
                            _ct.POINTER(_ct.c_int), _ct.POINTER(_ct.c_int))
librmn.newdate_.restype  = _ct.c_int
## f_newdate = f77name(librmn.newdate)
## f_newdate = librmn.newdate_
def f_newdate(dat1, dat2, dat3, mode):
    arraymode = False
    if isinstance(mode, _ct.c_int):
        arraymode = (mode.value in (4, -4))
    elif isinstance(mode, int):
        arraymode = (mode in (4, -4))
    #else: #TODO: mode is a byref()... need to be dereferenced...
    if arraymode:
        if not isinstance(dat2, _np.ndarray):
            raise TypeError('f_newdate: with mode==4, dat2 must be a numpy.ndarray, got {}'.format(type(dat2)))
        if dat2.size != 14:
            raise TypeError('f_newdate: with mode==4, dat2 must be of size 14, got {}'.format(dat2.size))
        librmn.newdate_.argtypes = (_ct.POINTER(_ct.c_int),
                                    _npc.ndpointer(dtype=_np.int32),
                                    _ct.POINTER(_ct.c_int),
                                    _ct.POINTER(_ct.c_int))
    else:
        librmn.newdate_.argtypes = (_ct.POINTER(_ct.c_int),
                                    _ct.POINTER(_ct.c_int),
                                    _ct.POINTER(_ct.c_int),
                                    _ct.POINTER(_ct.c_int))
    if isinstance(mode, _ct.c_int):
        return librmn.newdate_(dat1, dat2, dat3, _ct.byref(mode))
    else:
        return librmn.newdate_(dat1, dat2, dat3, mode)

#--- fstd98/fstd98 --------------------------------------------------

librmn.c_fstecr.argtypes = (
    _npc.ndpointer(dtype=_np.float32), _npc.ndpointer(dtype=_np.float32),
    _ct.c_int, _ct.c_int, _ct.c_int, _ct.c_int, _ct.c_int,
    _ct.c_int, _ct.c_int, _ct.c_int,
    _ct.c_int, _ct.c_int, _ct.c_int,
    _ct.c_char_p, _ct.c_char_p, _ct.c_char_p, _ct.c_char_p,
    _ct.c_int, _ct.c_int, _ct.c_int, _ct.c_int, _ct.c_int, _ct.c_int)
librmn.c_fstecr.restype  = _ct.c_int
c_fstecr = librmn.c_fstecr


librmn.c_fst_edit_dir.argtypes = (
    _ct.c_int, _ct.c_int, _ct.c_int, _ct.c_int,
    _ct.c_int, _ct.c_int, _ct.c_int,
    _ct.c_int, _ct.c_int, _ct.c_int,
    _ct.c_char_p, _ct.c_char_p, _ct.c_char_p,
    _ct.c_char_p, _ct.c_int, _ct.c_int,
    _ct.c_int, _ct.c_int, _ct.c_int
    )
librmn.c_fst_edit_dir.restype  = _ct.c_int
c_fst_edit_dir = librmn.c_fst_edit_dir


librmn.c_fsteff.argtypes = (_ct.c_int, )
librmn.c_fsteff.restype  = _ct.c_int
c_fsteff = librmn.c_fsteff


librmn.c_fstfrm.argtypes = (_ct.c_int, )
librmn.c_fstfrm.restype  = _ct.c_int
c_fstfrm = librmn.c_fstfrm


librmn.c_fstinf.argtypes = (
    _ct.c_int,
    _ct.POINTER(_ct.c_int), _ct.POINTER(_ct.c_int), _ct.POINTER(_ct.c_int),
    _ct.c_int, _ct.c_char_p, _ct.c_int, _ct.c_int, _ct.c_int,
    _ct.c_char_p, _ct.c_char_p
    )
librmn.c_fstinf.restype  = _ct.c_int
c_fstinf = librmn.c_fstinf


librmn.c_fstinfx.argtypes = (
    _ct.c_int, _ct.c_int,
    _ct.POINTER(_ct.c_int), _ct.POINTER(_ct.c_int), _ct.POINTER(_ct.c_int),
    _ct.c_int, _ct.c_char_p, _ct.c_int, _ct.c_int, _ct.c_int,
    _ct.c_char_p, _ct.c_char_p
    )
librmn.c_fstinfx.restype  = _ct.c_int
c_fstinfx = librmn.c_fstinfx


librmn.c_fstinl.argtypes = (
    _ct.c_int,
    _ct.POINTER(_ct.c_int), _ct.POINTER(_ct.c_int), _ct.POINTER(_ct.c_int),
    _ct.c_int, _ct.c_char_p, _ct.c_int, _ct.c_int, _ct.c_int,
    _ct.c_char_p, _ct.c_char_p,
    _npc.ndpointer(dtype=_np.intc), _ct.POINTER(_ct.c_int), _ct.c_int
    )
librmn.c_fstinl.restype  = _ct.c_int
c_fstinl = librmn.c_fstinl


librmn.c_fstlic.argtypes = (
    _npc.ndpointer(dtype=_np.float32),
    _ct.c_int, _ct.c_int, _ct.c_int, _ct.c_int, _ct.c_int,
    _ct.c_char_p, _ct.c_int, _ct.c_int, _ct.c_int,
    _ct.c_char_p, _ct.c_char_p,
    _ct.c_int, _ct.c_int, _ct.c_int, _ct.c_int, _ct.c_char_p
    )
librmn.c_fstlic.restype  = _ct.c_int
c_fstlic = librmn.c_fstlic


librmn.c_fstlir.argtypes = (
    _npc.ndpointer(dtype=_np.float32), _ct.c_int,
    _ct.POINTER(_ct.c_int), _ct.POINTER(_ct.c_int), _ct.POINTER(_ct.c_int),
    _ct.c_int, _ct.c_char_p, _ct.c_int, _ct.c_int, _ct.c_int,
    _ct.c_char_p, _ct.c_char_p
    )
librmn.c_fstlir.restype  = _ct.c_int
c_fstlir = librmn.c_fstlir


librmn.c_fstlirx.argtypes = (
    _npc.ndpointer(dtype=_np.float32),
    _ct.c_int, _ct.c_int,
    _ct.POINTER(_ct.c_int), _ct.POINTER(_ct.c_int), _ct.POINTER(_ct.c_int),
    _ct.c_int, _ct.c_char_p, _ct.c_int, _ct.c_int, _ct.c_int,
    _ct.c_char_p, _ct.c_char_p
    )
librmn.c_fstlirx.restype  = _ct.c_int
c_fstlirx = librmn.c_fstlirx


librmn.c_fstlis.argtypes = (
    _npc.ndpointer(dtype=_np.float32), _ct.c_int,
    _ct.POINTER(_ct.c_int), _ct.POINTER(_ct.c_int), _ct.POINTER(_ct.c_int)
    )
librmn.c_fstlis.restype  = _ct.c_int
c_fstlis = librmn.c_fstlis


librmn.fstlnk_.argtypes = (_npc.ndpointer(dtype=_np.int32),
                           _ct.POINTER(_ct.c_int))
## f_fstlnk = f77name(librmn.fstlnk)
librmn.fstlnk_.restype  = _ct.c_int
f_fstlnk = librmn.fstlnk_


librmn.c_fstluk.argtypes = (
    _npc.ndpointer(dtype=_np.float32), _ct.c_int,
    _ct.POINTER(_ct.c_int), _ct.POINTER(_ct.c_int), _ct.POINTER(_ct.c_int)
    )
librmn.c_fstluk.restype  = _ct.c_int
c_fstluk = librmn.c_fstluk


librmn.c_fstmsq.argtypes = (
    _ct.c_int,
    _ct.POINTER(_ct.c_int), _ct.POINTER(_ct.c_int), _ct.POINTER(_ct.c_int),
    _ct.c_char_p, _ct.c_int
    )
librmn.c_fstmsq.restype  = _ct.c_int
c_fstmsq = librmn.c_fstmsq


librmn.c_fstnbr.argtypes = (_ct.c_int, )
librmn.c_fstnbr.restype  = _ct.c_int
c_fstnbr = librmn.c_fstnbr


librmn.c_fstnbrv.argtypes = (_ct.c_int, )
librmn.c_fstnbrv.restype  = _ct.c_int
c_fstnbrv = librmn.c_fstnbrv


librmn.c_fstopc.argtypes = (_ct.c_char_p, _ct.c_char_p, _ct.c_int)
librmn.c_fstopc.restype  = _ct.c_int
c_fstopc = librmn.c_fstopc

librmn.c_fstopi.argtypes = (_ct.c_char_p, _ct.c_int, _ct.c_int)
librmn.c_fstopi.restype  = _ct.c_int
c_fstopi = librmn.c_fstopi


librmn.c_fstouv.argtypes = (_ct.c_int, _ct.c_char_p)
librmn.c_fstouv.restype  = _ct.c_int
c_fstouv = librmn.c_fstouv


librmn.c_fstprm.argtypes = (
    _ct.c_int,
    _ct.POINTER(_ct.c_int), _ct.POINTER(_ct.c_int), _ct.POINTER(_ct.c_int),
    _ct.POINTER(_ct.c_int), _ct.POINTER(_ct.c_int), _ct.POINTER(_ct.c_int),
    _ct.POINTER(_ct.c_int), _ct.POINTER(_ct.c_int), _ct.POINTER(_ct.c_int),
    _ct.POINTER(_ct.c_int), _ct.POINTER(_ct.c_int), _ct.c_char_p,
    _ct.c_char_p, _ct.c_char_p, _ct.c_char_p,
    _ct.POINTER(_ct.c_int), _ct.POINTER(_ct.c_int), _ct.POINTER(_ct.c_int),
    _ct.POINTER(_ct.c_int), _ct.POINTER(_ct.c_int), _ct.POINTER(_ct.c_int),
    _ct.POINTER(_ct.c_int), _ct.POINTER(_ct.c_int), _ct.POINTER(_ct.c_int),
    _ct.POINTER(_ct.c_int), _ct.POINTER(_ct.c_int)
    )
librmn.c_fstprm.restype  = _ct.c_int
c_fstprm = librmn.c_fstprm


librmn.c_fstsui.argtypes = (
    _ct.c_int,
    _ct.POINTER(_ct.c_int), _ct.POINTER(_ct.c_int), _ct.POINTER(_ct.c_int)
    )
librmn.c_fstsui.restype  = _ct.c_int
c_fstsui = librmn.c_fstsui


librmn.c_fst_version.argtypes = []
librmn.c_fst_version.restype  = _ct.c_int
c_fst_version = librmn.c_fst_version


librmn.c_fstvoi.argtypes = (_ct.c_int, _ct.c_char_p)
librmn.c_fstvoi.restype  = _ct.c_int
c_fstvoi = librmn.c_fstvoi


librmn.c_ip1_all.argtypes = (_ct.c_float, _ct.c_int)
librmn.c_ip1_all.restype  = _ct.c_int
c_ip1_all = librmn.c_ip1_all


librmn.c_ip2_all.argtypes = (_ct.c_float, _ct.c_int)
librmn.c_ip2_all.restype  = _ct.c_int
c_ip2_all = librmn.c_ip2_all


librmn.c_ip3_all.argtypes = (_ct.c_float, _ct.c_int)
librmn.c_ip3_all.restype  = _ct.c_int
c_ip3_all = librmn.c_ip3_all


librmn.c_ip1_val.argtypes = (_ct.c_float, _ct.c_int)
librmn.c_ip1_val.restype  = _ct.c_int
c_ip1_val = librmn.c_ip1_val


librmn.c_ip2_val.argtypes = (_ct.c_float, _ct.c_int)
librmn.c_ip2_val.restype  = _ct.c_int
c_ip2_val = librmn.c_ip2_val


librmn.c_ip3_val.argtypes = (_ct.c_float, _ct.c_int)
librmn.c_ip3_val.restype  = _ct.c_int
c_ip3_val = librmn.c_ip3_val


librmn.ip_is_equal.argtypes = (_ct.c_int, _ct.c_int, _ct.c_int)
librmn.ip_is_equal.restype  = _ct.c_int
c_ip_is_equal = librmn.ip_is_equal


#--- fstd98/convip_plus & convert_ip123 ---------------------------------


librmn.ConvertIp.argtypes = (
    _ct.POINTER(_ct.c_int), _ct.POINTER(_ct.c_float),
    _ct.POINTER(_ct.c_int), _ct.c_int
    )
c_ConvertIp = librmn.ConvertIp


librmn.ConvertIPtoPK.argtypes = (
    _ct.POINTER(_ct.c_float), _ct.POINTER(_ct.c_int),
    _ct.POINTER(_ct.c_float), _ct.POINTER(_ct.c_int),
    _ct.POINTER(_ct.c_float), _ct.POINTER(_ct.c_int),
    _ct.c_int, _ct.c_int, _ct.c_int
    )
librmn.ConvertIPtoPK.restype  = _ct.c_int
c_ConvertIPtoPK = librmn.ConvertIPtoPK


librmn.ConvertPKtoIP.argtypes = (
    _ct.POINTER(_ct.c_int), _ct.POINTER(_ct.c_int), _ct.POINTER(_ct.c_int),
    _ct.c_int, _ct.c_float,
    _ct.c_int, _ct.c_float,
    _ct.c_int, _ct.c_float
    )
librmn.ConvertPKtoIP.restype  = _ct.c_int
c_ConvertPKtoIP = librmn.ConvertPKtoIP


librmn.EncodeIp.argtypes = (
    _ct.POINTER(_ct.c_int), _ct.POINTER(_ct.c_int), _ct.POINTER(_ct.c_int),
    _ct.POINTER(FLOAT_IP), _ct.POINTER(FLOAT_IP), _ct.POINTER(FLOAT_IP)
    )
librmn.EncodeIp.restype  = _ct.c_int
c_EncodeIp = librmn.EncodeIp


#TODO: ctypes struct
librmn.DecodeIp.argtypes = (
    _ct.POINTER(FLOAT_IP), _ct.POINTER(FLOAT_IP), _ct.POINTER(FLOAT_IP),
    _ct.c_int, _ct.c_int, _ct.c_int
    )
c_DecodeIp = librmn.DecodeIp


librmn.KindToString.argtypes = (_ct.c_int, _ct.c_char_p, _ct.c_char_p)
c_KindToString = librmn.KindToString


#--- fstd98/xdf98 ---------------------------------------------------

librmn.c_xdflnk.argtypes = (_npc.ndpointer(dtype=_np.intc), _ct.c_int)
librmn.c_xdflnk.restype  = _ct.c_int
c_xdflnk = librmn.c_xdflnk


#---- interp (ezscint) ----------------------------------------------

librmn.c_ezqkdef.argtypes = (
    _ct.c_int, _ct.c_int, _ct.c_char_p,
    _ct.c_int, _ct.c_int,
    _ct.c_int, _ct.c_int, _ct.c_int
    )
librmn.c_ezqkdef.restype  = _ct.c_int
c_ezqkdef = librmn.c_ezqkdef


librmn.c_ezdefset.argtypes = (_ct.c_int, _ct.c_int)
librmn.c_ezdefset.restype  = _ct.c_int
c_ezdefset = librmn.c_ezdefset


librmn.c_ezsint.argtypes = (
    _npc.ndpointer(dtype=_np.float32),
    _npc.ndpointer(dtype=_np.float32)
    )
librmn.c_ezsint.restype  = _ct.c_int
c_ezsint = librmn.c_ezsint


librmn.c_ezuvint.argtypes = (
    _npc.ndpointer(dtype=_np.float32),
    _npc.ndpointer(dtype=_np.float32),
    _npc.ndpointer(dtype=_np.float32),
    _npc.ndpointer(dtype=_np.float32)
    )
librmn.c_ezuvint.restype  = _ct.c_int
c_ezuvint = librmn.c_ezuvint


librmn.c_ezwdint.argtypes = (
    _npc.ndpointer(dtype=_np.float32),
    _npc.ndpointer(dtype=_np.float32),
    _npc.ndpointer(dtype=_np.float32),
    _npc.ndpointer(dtype=_np.float32)
    )
librmn.c_ezwdint.restype  = _ct.c_int
c_ezwdint = librmn.c_ezwdint


librmn.c_gdll.argtypes = (
    _ct.c_int,
    _npc.ndpointer(dtype=_np.float32),
    _npc.ndpointer(dtype=_np.float32)
    )
librmn.c_gdll.restype  = _ct.c_int
c_gdll = librmn.c_gdll


librmn.c_ezsetval.argtypes = (_ct.c_char_p, _ct.c_float)
librmn.c_ezsetval.restype  = _ct.c_int
c_ezsetval = librmn.c_ezsetval


librmn.c_ezsetival.argtypes = (_ct.c_char_p, _ct.c_int)
librmn.c_ezsetival.restype  = _ct.c_int
c_ezsetival = librmn.c_ezsetival


librmn.c_ezgetval.argtypes = (_ct.c_char_p, _ct.POINTER(_ct.c_float))
librmn.c_ezgetval.restype  = _ct.c_int
c_ezgetval = librmn.c_ezgetval


librmn.c_ezgetival.argtypes = (_ct.c_char_p, _ct.POINTER(_ct.c_int))
librmn.c_ezgetival.restype  = _ct.c_int
c_ezgetival = librmn.c_ezgetival


librmn.c_ezsetopt.argtypes = (_ct.c_char_p, _ct.c_char_p)
librmn.c_ezsetopt.restype  = _ct.c_int
c_ezsetopt = librmn.c_ezsetopt


librmn.c_ezgetopt.argtypes = (_ct.c_char_p, _ct.c_char_p)
librmn.c_ezgetopt.restype  = _ct.c_int
c_ezgetopt = librmn.c_ezgetopt


librmn.c_gdrls.argtypes = (_ct.c_int, )
librmn.c_gdrls.restype  = _ct.c_int
c_gdrls = librmn.c_gdrls


librmn.c_gdxyfll.argtypes = (
    _ct.c_int,
    _npc.ndpointer(dtype=_np.float32),
    _npc.ndpointer(dtype=_np.float32),
    _npc.ndpointer(dtype=_np.float32),
    _npc.ndpointer(dtype=_np.float32),
    _ct.c_int
    )
librmn.c_gdxyfll.restype  = _ct.c_int
c_gdxyfll = librmn.c_gdxyfll


librmn.c_gdllfxy.argtypes = (
    _ct.c_int,
    _npc.ndpointer(dtype=_np.float32),
    _npc.ndpointer(dtype=_np.float32),
    _npc.ndpointer(dtype=_np.float32),
    _npc.ndpointer(dtype=_np.float32),
    _ct.c_int
    )
librmn.c_gdllfxy.restype  = _ct.c_int
c_gdllfxy = librmn.c_gdllfxy


librmn.c_gdllsval.argtypes = (
    _ct.c_int,
    _npc.ndpointer(dtype=_np.float32),
    _npc.ndpointer(dtype=_np.float32),
    _npc.ndpointer(dtype=_np.float32),
    _npc.ndpointer(dtype=_np.float32),
    _ct.c_int
    )
librmn.c_gdllsval.restype  = _ct.c_int
c_gdllsval = librmn.c_gdllsval


librmn.c_gdxysval.argtypes = (
    _ct.c_int,
    _npc.ndpointer(dtype=_np.float32),
    _npc.ndpointer(dtype=_np.float32),
    _npc.ndpointer(dtype=_np.float32),
    _npc.ndpointer(dtype=_np.float32),
    _ct.c_int
    )
librmn.c_gdxysval.restype  = _ct.c_int
c_gdxysval = librmn.c_gdxysval


librmn.c_gdllvval.argtypes = (
    _ct.c_int,
    _npc.ndpointer(dtype=_np.float32),
    _npc.ndpointer(dtype=_np.float32),
    _npc.ndpointer(dtype=_np.float32),
    _npc.ndpointer(dtype=_np.float32),
    _npc.ndpointer(dtype=_np.float32),
    _npc.ndpointer(dtype=_np.float32),
    _ct.c_int
    )
librmn.c_gdllvval.restype  = _ct.c_int
c_gdllvval = librmn.c_gdllvval


librmn.c_gdxyvval.argtypes = (
    _ct.c_int,
    _npc.ndpointer(dtype=_np.float32),
    _npc.ndpointer(dtype=_np.float32),
    _npc.ndpointer(dtype=_np.float32),
    _npc.ndpointer(dtype=_np.float32),
    _npc.ndpointer(dtype=_np.float32),
    _npc.ndpointer(dtype=_np.float32),
    _ct.c_int
    )
librmn.c_gdxyvval.restype  = _ct.c_int
c_gdxyvval = librmn.c_gdxyvval


librmn.c_gdllwdval.argtypes = (
    _ct.c_int,
    _npc.ndpointer(dtype=_np.float32),
    _npc.ndpointer(dtype=_np.float32),
    _npc.ndpointer(dtype=_np.float32),
    _npc.ndpointer(dtype=_np.float32),
    _npc.ndpointer(dtype=_np.float32),
    _npc.ndpointer(dtype=_np.float32),
    _ct.c_int
    )
librmn.c_gdllwdval.restype  = _ct.c_int
c_gdllwdval = librmn.c_gdllwdval



librmn.c_gdxywdval.argtypes = (
    _ct.c_int,
    _npc.ndpointer(dtype=_np.float32),
    _npc.ndpointer(dtype=_np.float32),
    _npc.ndpointer(dtype=_np.float32),
    _npc.ndpointer(dtype=_np.float32),
    _npc.ndpointer(dtype=_np.float32),
    _npc.ndpointer(dtype=_np.float32),
    _ct.c_int
    )
librmn.c_gdxywdval.restype  = _ct.c_int
c_gdxywdval = librmn.c_gdxywdval


librmn.c_gduvfwd.argtypes = (
    _ct.c_int,
    _npc.ndpointer(dtype=_np.float32),
    _npc.ndpointer(dtype=_np.float32),
    _npc.ndpointer(dtype=_np.float32),
    _npc.ndpointer(dtype=_np.float32),
    _npc.ndpointer(dtype=_np.float32),
    _npc.ndpointer(dtype=_np.float32),
    _ct.c_int
    )
librmn.c_gduvfwd.restype  = _ct.c_int
c_gduvfwd = librmn.c_gduvfwd


librmn.c_gdwdfuv.argtypes = (
    _ct.c_int,
    _npc.ndpointer(dtype=_np.float32),
    _npc.ndpointer(dtype=_np.float32),
    _npc.ndpointer(dtype=_np.float32),
    _npc.ndpointer(dtype=_np.float32),
    _npc.ndpointer(dtype=_np.float32),
    _npc.ndpointer(dtype=_np.float32),
    _ct.c_int
    )
librmn.c_gdwdfuv.restype  = _ct.c_int
c_gdwdfuv = librmn.c_gdwdfuv


librmn.c_gdsetmask.argtypes = (_ct.c_int, _npc.ndpointer(dtype=_np.intc))
librmn.c_gdsetmask.restype  = _ct.c_int
c_gdsetmask = librmn.c_gdsetmask


librmn.c_gdgetmask.argtypes = (_ct.c_int, _npc.ndpointer(dtype=_np.intc))
librmn.c_gdgetmask.restype  = _ct.c_int
c_gdgetmask = librmn.c_gdgetmask


#Note: Not in librmn at the moment
##  = librmn.
## librmn..argtypes = ()
## librmn..restype  = _ct.c_int
## """Scalar interpolation, using the mask associated by the
##    function 'gdsetmask' (*** currently not implemented)
## ier = ezsint_m(zout, zin)
## Proto:
## Args:
## Returns:
##    int, 0 on success, -1 on error
## """


#Note: Not in librmn at the moment
##  = librmn.
## librmn..argtypes = ()
## librmn..restype  = _ct.c_int
## """Vector interpolation, using the mask associated by the
##    function 'gdsetmask' (*** currently not implemented)
## ier = ezuvint_m(uuout, vvout, uuin, vvin)
## Proto:
## Args:
## Returns:
##    int, 0 on success, -1 on error
## """


librmn.c_ezsint_mdm.argtypes = (
    _npc.ndpointer(dtype=_np.float32),
    _npc.ndpointer(dtype=_np.intc),
    _npc.ndpointer(dtype=_np.float32),
    _npc.ndpointer(dtype=_np.intc)
    )
librmn.c_ezsint_mdm.restype  = _ct.c_int
c_ezsint_mdm = librmn.c_ezsint_mdm


librmn.c_ezuvint_mdm.argtypes = (
    _npc.ndpointer(dtype=_np.float32),
    _npc.ndpointer(dtype=_np.float32),
    _npc.ndpointer(dtype=_np.intc),
    _npc.ndpointer(dtype=_np.float32),
    _npc.ndpointer(dtype=_np.float32),
    _npc.ndpointer(dtype=_np.intc)
    )
librmn.c_ezuvint_mdm.restype  = _ct.c_int
c_ezuvint_mdm = librmn.c_ezuvint_mdm


librmn.c_ezsint_mask.argtypes = (
    _npc.ndpointer(dtype=_np.intc),
    _npc.ndpointer(dtype=_np.intc)
    )
librmn.c_ezsint_mask.restype  = _ct.c_int
c_ezsint_mask = librmn.c_ezsint_mask


librmn.c_ezgdef_fmem.argtypes = (_ct.c_int, _ct.c_int, _ct.c_char_p,
                                 _ct.c_char_p,_ct.c_int, _ct.c_int,
                                 _ct.c_int, _ct.c_int,
                                 _npc.ndpointer(dtype=_np.float32),
                                 _npc.ndpointer(dtype=_np.float32))
librmn.c_ezgdef_fmem.restype  = _ct.c_int
c_ezgdef_fmem = librmn.c_ezgdef_fmem


librmn.c_ezgdef_supergrid.argtypes = (
    _ct.c_int, _ct.c_int, _ct.c_char_p, _ct.c_char_p,
    _ct.c_int, _ct.c_int, _npc.ndpointer(dtype=_np.intc)
    )
librmn.c_ezgdef_supergrid.restype  = _ct.c_int
c_ezgdef_supergrid = librmn.c_ezgdef_supergrid


## librmn.c_ezgdef.argtypes = (_ct.c_int, _ct.c_int, _ct.c_char_p,
##                     _ct.c_char_p, _ct.c_int, _ct.c_int, _ct.c_int, _ct.c_int,
##                     _ct.POINTER(_ct.c_float), _ct.POINTER(_ct.c_float))
## librmn.c_ezgdef.restype  = _ct.c_int
## c_ezgdef = librmn.c_ezgdef


librmn.c_ezgprm.argtypes = (_ct.c_int, _ct.c_char_p,
                    _ct.POINTER(_ct.c_int), _ct.POINTER(_ct.c_int),
                    _ct.POINTER(_ct.c_int), _ct.POINTER(_ct.c_int),
                    _ct.POINTER(_ct.c_int), _ct.POINTER(_ct.c_int))
librmn.c_ezgprm.restype  = _ct.c_int
c_ezgprm = librmn.c_ezgprm


librmn.c_ezgxprm.argtypes = (_ct.c_int, _ct.POINTER(_ct.c_int),
                    _ct.POINTER(_ct.c_int),
                    _ct.c_char_p,
                    _ct.POINTER(_ct.c_int), _ct.POINTER(_ct.c_int),
                    _ct.POINTER(_ct.c_int), _ct.POINTER(_ct.c_int),
                    _ct.c_char_p,
                    _ct.POINTER(_ct.c_int), _ct.POINTER(_ct.c_int),
                    _ct.POINTER(_ct.c_int), _ct.POINTER(_ct.c_int))
librmn.c_ezgxprm.restype  = _ct.c_int
c_ezgxprm = librmn.c_ezgxprm


librmn.c_ezgfstp.argtypes = (_ct.c_int,
            _ct.c_char_p, _ct.c_char_p, _ct.c_char_p,
            _ct.c_char_p, _ct.c_char_p, _ct.c_char_p,
            _ct.POINTER(_ct.c_int), _ct.POINTER(_ct.c_int),
            _ct.POINTER(_ct.c_int),
            _ct.POINTER(_ct.c_int), _ct.POINTER(_ct.c_int),
            _ct.POINTER(_ct.c_int), _ct.POINTER(_ct.c_int))
librmn.c_ezgfstp.restype  = _ct.c_int
c_ezgfstp = librmn.c_ezgfstp


librmn.c_gdgaxes.argtypes = (_ct.c_int,
                             _npc.ndpointer(dtype=_np.float32),
                             _npc.ndpointer(dtype=_np.float32))
librmn.c_gdgaxes.restype  = _ct.c_int
c_gdgaxes = librmn.c_gdgaxes


librmn.c_ezget_nsubgrids.argtypes = (_ct.c_int, )
librmn.c_ezget_nsubgrids.restype  = _ct.c_int
c_ezget_nsubgrids = librmn.c_ezget_nsubgrids


librmn.c_ezget_subgridids.argtypes = (_ct.c_int, _npc.ndpointer(dtype=_np.intc))
librmn.c_ezget_subgridids.restype  = _ct.c_int
c_ezget_subgridids = librmn.c_ezget_subgridids


librmn.c_gdxpncf.argtypes = (_ct.c_int,
                    _ct.POINTER(_ct.c_int), _ct.POINTER(_ct.c_int),
                    _ct.POINTER(_ct.c_int), _ct.POINTER(_ct.c_int))
librmn.c_gdxpncf.restype  = _ct.c_int
c_gdxpncf = librmn.c_gdxpncf


librmn.c_gdgxpndaxes.argtypes = (_ct.c_int,
                                 _npc.ndpointer(dtype=_np.float32),
                                 _npc.ndpointer(dtype=_np.float32))
librmn.c_gdgxpndaxes.restype  = _ct.c_int
c_gdgxpndaxes = librmn.c_gdgxpndaxes


## void c_ez_calcdist(float *distance, float lat1, float lon1, float lat2, float lon2)
librmn.c_ez_calcdist.argtypes = (_ct.POINTER(_ct.c_float),
                                 _ct.c_float, _ct.c_float,
                                 _ct.c_float, _ct.c_float,)
c_ez_calcdist = librmn.c_ez_calcdist


## void c_ez_calcdist2(double *distance, float lat1, float lon1, float lat2, float lon2)
librmn.c_ez_calcdist2.argtypes = (_ct.POINTER(_ct.c_double),
                                  _ct.c_float, _ct.c_float,
                                  _ct.c_float, _ct.c_float,)
c_ez_calcdist2 = librmn.c_ez_calcdist2


## void c_ez_calcarea_rect(float *area, float lat1, float lon1, float lat2, float lon2)
librmn.c_ez_calcarea_rect.argtypes = (_ct.POINTER(_ct.c_float),
                                      _ct.c_float, _ct.c_float,
                                      _ct.c_float, _ct.c_float,)
c_ez_calcarea_rect = librmn.c_ez_calcarea_rect


## void c_ez_calcarea(float *area, float lats[], float lons[])
librmn.c_ez_calcarea.argtypes = (_ct.POINTER(_ct.c_float),
                                 _npc.ndpointer(dtype=_np.float32),
                                 _npc.ndpointer(dtype=_np.float32))
c_ez_calcarea = librmn.c_ez_calcarea

## void c_ez_calcarea2(double *area, float lats[], float lons[])
librmn.c_ez_calcarea2.argtypes = (_ct.POINTER(_ct.c_double),
                                  _npc.ndpointer(dtype=_np.float32),
                                  _npc.ndpointer(dtype=_np.float32))
c_ez_calcarea2 = librmn.c_ez_calcarea2


#Note: Not in librmn at the moment
## librmn.c_gdxpngd.argtypes = (_ct.c_int,
##                     _ct.POINTER(_ct.c_float), _ct.POINTER(_ct.c_float))
## librmn.c_gdxpngd.restype  = _ct.c_int
## c_gdxpngd = librmn.c_gdxpngd
## """Gets the expanded grid.
## ier = c_gdxpngd(gdid, zxpngd, zin)
## Proto:
##    wordint c_gdxpngd(wordint gdin, ftnfloat *zxpnded, ftnfloat *zin)
## Args:
## Returns:
##    int, 0 on success, -1 on error
## """


## librmn..argtypes = ()
## librmn..restype  = _ct.c_int
##  = librmn.
## """Nearest neighbor interpolation from a regular or irregular grid.
## call ez_rgdint_0(zo, px, py, npts, z, ni, j1, j2)
## Proto:
## Args:
## Returns:
##    int, 0 on success, -1 on error
## """


## librmn..argtypes = ()
## librmn..restype  = _ct.c_int
##  = librmn.
## """Bilinear interpolation from a regular grid,
##    without wrap around the borders.
## call ez_rgdint_1_nw(zo, px, py, npts, z, ni, j1, j2)
## Proto:
## Args:
## Returns:
##    int, 0 on success, -1 on error
## """


## librmn..argtypes = ()
## librmn..restype  = _ct.c_int
##  = librmn.
## """Bilinear interpolation from a regular grid, with wrap around the borders.
## call ez_rgdint_1_w(zo, px, py, npts, z, ni, j1, j2, wrap)
## Proto:
## Args:
## Returns:
##    int, 0 on success, -1 on error
## """


## librmn..argtypes = ()
## librmn..restype  = _ct.c_int
##  = librmn.
## """Bicubic interpolation from a regular grid,
##    without wrap around the borders.
## call ez_rgdint_3_nw(zo, px, py, npts, z, ni, j1, j2)
## Proto:
## Args:
## Returns:
##    int, 0 on success, -1 on error
## """


## librmn..argtypes = ()
## librmn..restype  = _ct.c_int
##  = librmn.
## """Bicubic interpolation from a regular grid, with wrap around the borders.
## call ez_rgdint_3_w(zo, px, py, npts, z, ni, j1, j2, wrap)
## Proto:
## Args:
## Returns:
##    int, 0 on success, -1 on error
## """


## librmn..argtypes = ()
## librmn..restype  = _ct.c_int
##  = librmn.
## """Bicubic interpolation from a regular grid,
##    without wrap around the borders.
## call ez_rgdint_3_wnnc(zo, px, py, npts, z, ni, j1, j2, wrap)
## Proto:
## Args:
## Returns:
##    int, 0 on success, -1 on error
## """


## librmn..argtypes = ()
## librmn..restype  = _ct.c_int
##  = librmn.
## """Bicubic interpolation from a gaussian grid,
##    without wrap around the borders.
## call ez_gggdint_nw(zo, px, py, npts, ay, z, i1, i2, j1, j2)
## Proto:
## Args:
## Returns:
##    int, 0 on success, -1 on error
## """


## librmn..argtypes = ()
## librmn..restype  = _ct.c_int
##  = librmn.
## """Bicubic interpolation from a gaussian grid, with wrap around the borders.
## call ez_gggdint_w(zo, px, py, npts, ay, z, ni, j1, j2, wrap)
## Proto:
## Args:
## Returns:
##    int, 0 on success, -1 on error
## """


## librmn..argtypes = ()
## librmn..restype  = _ct.c_int
##  = librmn.
## """Interpolation from a gaussian grid, without wrap around the borders.
## call ez_irgdint_1_nw(zo, px, py, npts, ax, ay, z, ni, nj)
## Proto:
## Args:
## Returns:
##    int, 0 on success, -1 on error
## """


## librmn..argtypes = ()
## librmn..restype  = _ct.c_int
##  = librmn.
## """Interpolation from a irregular grid, with wrap around the borders.
## call ez_irgdint_1_w(zo, px, py, npts, ax, ay, z, ni, nj, wrap)
## Proto:
## Args:
## Returns:
##    int, 0 on success, -1 on error
## """


## librmn..argtypes = ()
## librmn..restype  = _ct.c_int
##  = librmn.
## """Interpolation from a irregular grid, without wrap around the borders.
## ez_irgdint_3_nw(zo, px, py, npts, ax, ay, cx, cy, z, i1, i2, j1, j2)
## Proto:
## Args:
## Returns:
##    int, 0 on success, -1 on error
## """


## librmn..argtypes = ()
## librmn..restype  = _ct.c_int
##  = librmn.
## """Interpolation from an irregular grid, with wrap around the borders.
## ez_irgdint_3_w(zo, px, py, npts, ax, ay, cx, cy, z, ni, nj, wrap)
## Proto:
## Args:
## Returns:
##    int, 0 on success, -1 on error
## """


## librmn..argtypes = ()
## librmn..restype  = _ct.c_int
##  = librmn.
## """Interpolation from a irregular grid,
##    without wrap around the borders and without the Newton coefficients.
## call ez_irgdint_nws(zo, px, py, npts, ax, ay, z, i1, i2, j1, j2, degree)
## Proto:
## Args:
## Returns:
##    int, 0 on success, -1 on error
## """

#--- fstd98/burp98.c + c_burp_c -------------------------------------




#---- template_utils ------------------------------------------------

#define WB_FORTRAN_REAL 1
#define WB_FORTRAN_INT 2
#define WB_FORTRAN_CHAR 3
#define WB_FORTRAN_BOOL 4
#define WB_OPTION_SET(options, option) (0 .ne. iand(options, option))

#define WB_IS_ARRAY 4096
#define WB_REWRITE_AT_RESTART 2048
#define WB_REWRITE_MANY 1024
#define WB_REWRITE_UNTIL 512
#define WB_REWRITE_NONE 256
#define WB_DEFAULT WB_REWRITE_NONE
#define WB_READ_ONLY_ON_RESTART 128
#define WB_INITIALIZED 64
#define WB_BADVAL 32
#define WB_HAS_RULES 16
#define WB_IS_LOCAL 8
#define WB_CREATED_BY_RESTART 4
#define WB_NOTINITIALIZED 2
#define WB_CREATE_ONLY 1

#define WB_STRICT_DICTIONARY 2
#define WB_ALLOW_DEFINE 1
#define WB_FORBID_DEFINE 0

#define WB_MSG_DEBUG -1
#define WB_MSG_INFO 0
#define WB_MSG_WARN 1
#define WB_MSG_ERROR 2
#define WB_MSG_SEVERE 3
#define WB_MSG_FATAL 4

#define WB_IS_OK(errcode) (errcode >= 0)
#define WB_IS_ERROR(errcode) (errcode < 0)
#define WB_OK 0
#define WB_ERROR -1
#define WB_ERR_NAMETOOLONG -1000
#define WB_ERR_NOTFOUND -1001
#define WB_ERR_READONLY -1002
#define WB_ERR_WRONGTYPE -1003
#define WB_ERR_WRONGDIMENSION -1004
#define WB_ERR_ALLOC -1005
#define WB_ERR_NOTYPE -1006
#define WB_ERR_NOMEM -1007
#define WB_ERR_NOVAL -1008
#define WB_ERR_BADVAL -1009
#define WB_ERR_WRONGSTRING -1010
#define WB_ERR_CKPT -1011
#define WB_ERR_REDEFINE -1012
#define WB_ERR_BIG -1013
#define WB_ERR_SYNTAX -1014
#define WB_ERR_OPTION -1015
#define WB_ERR_READ -1016

#define WB_MAXSTRINGLENGTH 520
#define WB_MAXNAMELENGTH 27

## /* set verbosity level (C callable) */
## int c_wb_verbosity(int level)

## /* create a new whiteboard instance */
##  WhiteBoard *c_wb_new(){

## /* get rid of a whiteboard instance */
## int c_wb_free(WhiteBoard *WB) {

## /*
##   get the data associated with a whiteboard entry
##   name   : pointer to character string containing name of key
##            (length MUST be supplied in Lname)
##   Type   : character value R/I/L/C , key type  real/inetger/logical/character
##   Ltype  : length in bytes of each key element 4/8 for R/I/L,
##            1->WB_MAXSTRINGLENGTH for character strings
##   value  : pointer to where data is to be returned
##            (everything considered as unsigned bytes)
##   Nval   : number of elements that can be stored into value
##   Lname  : length of key pointed to by name (FORTRAN style)
## */
## int c_wb_get(WhiteBoard *WB, unsigned char *name, char Type,
##              int Ltype, unsigned char *value, int Nval, int Lname){

## /*
##   put entry into whiteboard
##   name   : pointer to character string containing name of key
##           (length MUST be supplied in Lname)
##   Type   : character value R/I/L/C , key type  real/inetger/logical/character
##   Ltype  : length in bytes of each key element 4/8 for R/I/L,
##            1->WB_MAXSTRINGLENGTH for character strings
##   value  : pointer to data asssociated with key
##            (everything considered as unsigned bytes)
##   Nval   : number of elements (0 means a scalar) (1 or more means an array)
##   Options: options associated with name
##   Lname  : length of key pointed to by name (FORTRAN style)
## */
## int c_wb_put(WhiteBoard *WB, unsigned char *name, char Type, int Ltype,
##              unsigned char *value, int Nval, int Options, int Lname){

## /* read a dictionary or user directive file */
## int c_wb_read(WhiteBoard *WB, char *filename, char *package, char *section,
##               int Options, int Lfilename, int Lpackage, int Lsection){

## /*
##  basic whiteboard check/action routine, the Whiteboard "swiss knife"
##   name   : pointer to character string containing name of key
##            (length MUST be supplied in Lname)
##   OptionsMask: options mask to be tested,
##                call Action if OptionsMask&options  is non zero
##   Lname  : length of key pointed to by name (FORTRAN style)
##   printflag: print messages if nonzero
##   Action:  routine to be called if name and OptionsMask &options  is non zero
##   blinddata: pointer to be passed to Action routine as a second argument
##              (first argument is matching line)
## */
## typedef int (*ACTION)(LINE *, void *);
## int c_wb_check(WhiteBoard *WB, unsigned char *name, int OptionsMask,
##                int Lname, int printflag, ACTION Action, void *blinddata ){

## /* write checkpoint file */
## int c_wb_checkpoint(){

## /* read whiteboard checkpoint file */
## int c_wb_reload(){


## /* FORTRAN callable subroutine to get emtadata associated
##    with a whiteboard name */
## wordint f77_name(f_wb_get_meta)(WhiteBoard **WB, unsigned char *name,
##                                 wordint *elementtype, wordint *elementsize,
##                                 wordint *elements, wordint *options,
##                                 F2Cl lname){
##    int Elementtype, Elementsize, Elements;
##    LINE *line;
##    PAGE *page;
##    int Lname=lname;
##    int status;
## /*
##    int Options=0;
## */
##    status = c_wb_lookup(*WB, name, &Elementtype, &Elementsize,
##                         &Elements, &line, &page, 0, Lname);
##    /* no screaming if not found */

## /* get a list of keys matching a name */
## wordint f77_name(f_wb_get_keys)(WhiteBoard **WB, unsigned char *labels,
##                                 wordint *nlabels, unsigned char *name,
##                                 F2Cl llabels, F2Cl lname){
##    int Lname = lname;
##    int status;
##    KEYS keys;

##    keys.UserKeyArray = labels;
##    keys.UserMaxLabels = *nlabels;
##    keys.UserKeyLength = llabels;
##    status = c_wb_check(*WB, name, -1, Lname, message_level<=WB_MSG_INFO,
##                        CopyKeyName, &keys) ;
##    return (status);
## }


# =========================================================================

if __name__ == "__main__":
    print(str(c_fst_version()))

# -*- Mode: C; tab-width: 4; indent-tabs-mode: nil -*-
# vim: set expandtab ts=4 sw=4:
# kate: space-indent on; indent-mode cstyle; indent-width 4; mixedindent off;
<|MERGE_RESOLUTION|>--- conflicted
+++ resolved
@@ -76,22 +76,6 @@
            l1   (int) : (I) length of nom
         Returns:
            int, file type code
-<<<<<<< HEAD
-
-    c_crc32():
-        Compute the Cyclic Redundancy Check (CRC)
-        Proto:
-           unsigned int crc32(unsigned int crc, const unsigned char *buf,
-                              unsigned int lbuf)
-        Args:
-           crc  (int) : (I) initial crc
-           buf        : (I) list of params to compute updated crc
-                            (numpy.ndarray of type uint32)
-           lbuf (int) : (I) length of buf*4
-        Returns:
-           int, Cyclic Redundancy Check number
-=======
->>>>>>> c5d4ce37
 </source>
 
 
@@ -329,15 +313,9 @@
                 ...
                 13: CMC Date-Time Stamp
 
-<<<<<<< HEAD
 
 === EXTERNAL FUNCTIONS in fstd98 ===
 
-=======
-
-=== EXTERNAL FUNCTIONS in fstd98 ===
-
->>>>>>> c5d4ce37
 <source lang="python">
     c_fstecr(field_in, work, npak, iun, date, deet, npas,
              ni, nj, nk, ip1, ip2, ip3,
@@ -713,15 +691,9 @@
         Returns:
             int, ... TODO ...
 </source>
-<<<<<<< HEAD
 
 === EXTERNAL FUNCTIONS in fstd98/convip_plus and fstd98/convert_ip123 ===
 
-=======
-
-=== EXTERNAL FUNCTIONS in fstd98/convip_plus and fstd98/convert_ip123 ===
-
->>>>>>> c5d4ce37
 <source lang="python">
     c_ConvertIp(ip, p, kind, mode)
         Codage/Decodage P, kind <-> IP pour IP1, IP2, IP3
@@ -1308,7 +1280,6 @@
             gid (int) : grid id to be released
         Returns:
             int, 0 on success, -1 on error
-<<<<<<< HEAD
 
     c_ez_calcdist(distance, lat1, lon1, lat2, lon2)
         This function computes the distance between 2 latlon points on the sphere.
@@ -1345,44 +1316,6 @@
         Returns:
            None
 
-=======
-
-    c_ez_calcdist(distance, lat1, lon1, lat2, lon2)
-        This function computes the distance between 2 latlon points on the sphere.
-        Source of the formula : http://mathworld.wolfram.com/GreatCircle.html
-        c_ez_calcdist(distance, lat1, lon1, lat2, lon2)
-        Proto:
-            void c_ez_calcdist(float *distance, float lat1, float lon1,
-                               float lat2, float lon2)
-        Args:
-            distance (float*) : distance on the sphere between the 
-                                2 specified points [m] (output)
-            lat1     (float)  : latitude of the first point [deg]
-            lon1     (float)  : longitude of the first point [deg]
-            lat2     (float)  : latitude of the second point [deg]
-            lon2     (float)  : longitude of the second point [deg]
-        Returns:
-           None
-
-    c_ez_calcdist2(distance, lat1, lon1, lat2, lon2)
-        This function computes the distance between 2 latlon points
-        on the sphere (double precision).
-        Source of the formula : http://mathworld.wolfram.com/GreatCircle.html
-        c_ez_calcdist(distance, lat1, lon1, lat2, lon2)
-        Proto:
-            void c_ez_calcdist2(double *distance, float lat1, float lon1,
-                                float lat2, float lon2)
-        Args:
-            distance (double*) : distance on the sphere between the
-                                 2 specified points [m] (output)
-            lat1     (float)   : latitude of the first point [deg]
-            lon1     (float)   : longitude of the first point [deg]
-            lat2     (float)   : latitude of the second point [deg]
-            lon2     (float)   : longitude of the second point [deg]
-        Returns:
-           None
-
->>>>>>> c5d4ce37
 
     c_ez_calcarea_rect(area, lat1, lon1, lat2, lon2)
          This function computes the area of the solid rectangle formed by
