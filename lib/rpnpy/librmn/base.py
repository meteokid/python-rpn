#!/usr/bin/env python
# -*- coding: utf-8 -*-
# . s.ssmuse.dot /ssm/net/hpcs/201402/02/base \
#                /ssm/net/hpcs/201402/02/intel13sp1u2 /ssm/net/rpn/libs/15.2
# Author: Stephane Chamberland <stephane.chamberland@canada.ca>
# Copyright: LGPL 2.1

"""
Module librmn.base contains python wrapper to
main librmn, base and primitives C functions

Notes:
    The functions described below are a very close ''port'' from the original
    [[librmn]]'s [[Librmn/FSTDfunctions|FSTD]] package.<br>
    You may want to refer to the [[Librmn/FSTDfunctions|FSTD]]
    documentation for more details.

See Also:
    rpnpy.librmn.fstd98
    rpnpy.librmn.interp
    rpnpy.librmn.grids
    rpnpy.librmn.const
"""

import ctypes as _ct
import numpy  as _np
import zlib   as _zl
from rpnpy.librmn import proto as _rp
from rpnpy.librmn import const as _rc
from rpnpy.librmn import RMNError
from rpnpy import integer_types as _integer_types
from rpnpy import C_WCHAR2CHAR as _C_WCHAR2CHAR
from rpnpy import C_CHAR2WCHAR as _C_CHAR2WCHAR
from rpnpy import C_MKSTR as _C_MKSTR

## _C_MKSTR = lambda x: _ct.create_string_buffer(x)
## _C_MKSTR.__doc__ = 'alias to ctypes.create_string_buffer'

_C_TOINT = lambda x: (x if (type(x) != type(_ct.c_int())) else x.value)
_C_TOINT.__doc__ = 'lamda function to convert ctypes.c_int to python int'

_IS_LIST = lambda x: isinstance(x, (list, tuple))
_IS_LIST.__doc__ = 'lambda function to test if x is list or tuple'

class RMNBaseError(RMNError):
    """
    General librmn.base module error/exception

    To make your code handle errors in an elegant manner,
    you may want to catch that error with a 'try ... except' block.

    Examples:
    >>> import sys
    >>> import rpnpy.librmn.all as rmn
    >>> try:
    ...     xg1234 = rmn.cigaxg('E', 0, 0, 0, 0)
    ... except rmn.RMNBaseError:
    ...     sys.stderr.write("There was a problem getting decoded grid values.")

    See also:
        rpnpy.librmn.RMNError
    """
    pass


#--- primitives -----------------------------------------------------

def get_funit(filename, filemode=_rc.FST_RW, iunit=0):
    """
    Get a semi-reserved file unit to open with another function

    funit = get_unit(filename, filemode, iunit=0)

    Args:
        filename : path/name of the file to open
        filemode : a string with the desired filemode (see librmn doc)
                   or one of these constants: FST_RW, FST_RW_OLD, FST_RO
        iunit    : forced unit number to conect to
                   if zero, will select a free unit
    Returns:
        int, Associated file unit number
    Raises:
        TypeError  on wrong input arg types
        ValueError on invalid input arg value
        RMNBaseError on any other error

    Notes:
        New function in version 2.1.b2

    See also:
        fnom
        fclos
    """
    iunit = 0 if iunit is None else iunit
    funit = fnom(filename, filemode, iunit)
    fclos(funit)  #TODO: too hacky... any way to reserve a unit w/o double open?
    return funit


def fclos(iunit):
    """
    Close file associated with unit through fnom

    Args:
        iunit   : unit number associated to the file
                  obtained with fnom or fstopenall
    Returns:
        0 on succes
    Raises:
        TypeError  on wrong input arg types
        ValueError on invalid input arg value
        RMNBaseError on any other error

    Examples:
    >>> import os, sys
    >>> import rpnpy.librmn.all as rmn
    >>> filename = 'myfstfile.fst'
    >>> try:
    ...     iunit = rmn.fnom(filename, rmn.FST_RW)
    ... except rmn.RMNBaseError:
    ...     sys.stderr.write("There was a problem opening the file: {0}".format(filename))
    >>> istat = rmn.fclos(iunit)
    >>> os.unlink(filename)  # Remove test file

    See also:
       fnom
       rpnpy.librmn.fstd98.fstopenall
       rpnpy.librmn.fstd98.fstcloseall
    """
    if not isinstance(iunit, _integer_types):
        raise TypeError("fcols: Expecting arg of type int, Got {0}"\
                        .format(type(iunit)))
    if iunit < 0:
        raise ValueError("fclos: must provide a valid iunit: {0}".format(iunit))
    istat = _rp.c_fclos(iunit)
    if istat < 0:
        raise RMNBaseError()
    return istat


def fnom(filename, filemode=_rc.FST_RW, iunit=0, legacy=False):
    """
    Open a file and make the connection with a unit number.

    Args:
        filename : path/name of the file to open
        filemode : a string with the desired filemode (see librmn doc)
                   or one of these constants: FST_RW, FST_RW_OLD, FST_RO
        iunit    : forced unit number to conect to
                   if zero, will select a free unit
        legacy   : fall back to legacy fnom mode for filenames if True
    Returns:
        int, Associated file unit number
    Raises:
        TypeError  on wrong input arg types
        ValueError on invalid input arg value
        RMNBaseError on any other error

    Examples:
    >>> import os, sys
    >>> import rpnpy.librmn.all as rmn
    >>> filename = 'myfstfile.fst'
    >>> try:
    ...     iunit = rmn.fnom(filename, rmn.FST_RW)
    ... except rmn.RMNBaseError:
    ...     sys.stderr.write("There was a problem opening the file: {0}".format(filename))
    >>> istat = rmn.fclos(iunit)
    >>> os.unlink(filename)  # Remove test file

    See also:
       fclos
       rpnpy.librmn.fstd98.isFST
       rpnpy.librmn.fstd98.fstopenall
       rpnpy.librmn.fstd98.fstcloseall
       rpnpy.librmn.const
    """
    if not isinstance(iunit, _integer_types):
        raise TypeError("fnom: Expecting arg of type int, Got {0}"\
                        .format(type(iunit)))
    ciunit = _ct.c_int(max(0, iunit))
    if not isinstance(iunit, _integer_types):
        raise TypeError("fnom: Expecting arg of type int, Got {0}"\
                        .format(type(iunit)))
    if not isinstance(filename, str):
        raise TypeError("fnom: Expecting filename arg of type str, Got {0}"\
                        .format(type(filename)))
    if filename.strip() == '':
        raise ValueError("fnom: must provide a valid filename")
    if not isinstance(filemode, str):
        raise TypeError("fnom: Expecting arg filemode of type str, Got {0}"\
                        .format(type(filemode)))
<<<<<<< HEAD
=======
    # Prepend filename with '+' to tell librmn to preserve filename case.
    if not (legacy or filename.startswith('+')):
      filename = '+'+filename
>>>>>>> c5d4ce37
    istat = _rp.c_fnom(_ct.byref(ciunit), _C_WCHAR2CHAR(filename),
                       _C_WCHAR2CHAR(filemode), 0)
    istat = _C_TOINT(istat)
    if istat < 0:
        raise RMNBaseError()
    return ciunit.value


def wkoffit(filename, legacy=False):
    """
    Return code type of file (int)

    Args:
        filename : path/name of the file to examine
        legacy   : fall back to legacy fnom mode for filenames if True
    Returns:
        int, file type code as follow:
          -3     FICHIER INEXISTANT
          -2     FICHIER VIDE
          -1     FICHIER INCONNU
           1     FICHIER STANDARD RANDOM 89
           2     FICHIER STANDARD SEQUENTIEL 89
           3     FICHIER STANDARD SEQUENTIEL FORTRAN 89
           4     FICHIER CCRN
           5     FICHIER CCRN-RPN
           6     FICHIER BURP
           7     FICHIER GRIB
           8     FICHIER BUFR
           9     FICHIER BLOK
          10     FICHIER FORTRAN
          11     FICHIER COMPRESS
          12     FICHIER GIF89
          13     FICHIER GIF87
          14     FICHIER IRIS
          15     FICHIER JPG
          16     FICHIER KMW
          17     FICHIER PBM
          18     FICHIER PCL
          19     FICHIER PCX
          20     FICHIER PDSVICAR
          21     FICHIER PM
          22     FICHIER PPM
          23     FICHIER PS
          24     FICHIER KMW_
          25     FICHIER RRBX
          26     FICHIER SUNRAS
          27     FICHIER TIFF
          28     FICHIER UTAHRLE
          29     FICHIER XBM
          30     FICHIER XWD
          31     FICHIER ASCII
          32     FICHIER BMP
          33     FICHIER STANDARD RANDOM 98
          34     FICHIER STANDARD SEQUENTIEL 98
          35     FICHIER NETCDF
    Raises:
        TypeError  on wrong input arg types
        ValueError on invalid input arg value

    Examples:
    >>> import os, os.path, sys
    >>> import rpnpy.librmn.all as rmn
    >>> ATM_MODEL_DFILES = os.getenv('ATM_MODEL_DFILES').strip()
    >>> filename = os.path.join(ATM_MODEL_DFILES,'bcmk_toctoc','2009042700_000')
    >>> itype = rmn.wkoffit(filename)
    >>> if itype in rmn.WKOFFIT_TYPE_LIST_INV.keys():
    ...     print('# '+rmn.WKOFFIT_TYPE_LIST_INV[itype])
    # STANDARD RANDOM 98

    See also:
       rpnpy.librmn.fstd98.isFST
       rpnpy.librmn.const
    """
    if not isinstance(filename, str):
        raise TypeError("wkoffit: Expecting filename arg of type str, " +
                        "Got {0}".format(type(filename)))
    if filename.strip() == '':
        raise ValueError("wkoffit: must provide a valid filename")
<<<<<<< HEAD
=======
    # Prepend filename with '+' to tell librmn to preserve filename case.
    if not (legacy or filename.startswith('+')):
      filename = '+'+filename
>>>>>>> c5d4ce37
    return _rp.c_wkoffit(_C_WCHAR2CHAR(filename), len(filename))


def crc32(crc, buf):
    """
    Compute the Cyclic Redundancy Check (CRC)

    Args:
       crc0 : initial crc value (int)
       buf  : list of number to compute updated crc (numpy.ndarray of uint32)
    Returns:
       crc : computed crc value (int)
    Raises:
        TypeError  on wrong input arg types
        ValueError on invalid input arg value

    Examples:
    >>> import sys
    >>> import numpy as np
    >>> import rpnpy.librmn.all as rmn
    >>> buf = np.array([4,3,7,1,9], dtype=np.uint32)
    >>> try:
    ...     crc = rmn.crc32(0,buf)
    ... except:
    ...     sys.stderr.write("There was a problem computing CRC value.")
    """
    if not (buf.dtype == _np.uint32 and buf.flags['F_CONTIGUOUS']):
        buf = _np.asfortranarray(buf, dtype=_np.uint32)
    return _zl.crc32(buf, crc) & 0xffffffff

#--- base -----------------------------------------------------------


def cigaxg(grtyp, ig1, ig2=0, ig3=0, ig4=0):
    """
    Decode ig1, ig2, ig3, ig4 into real grid descriptors

    (xg1, xg2, xg3, xg4) = cigaxg(grtyp, ig1, ig2, ig3, ig4)
    (xg1, xg2, xg3, xg4) = cigaxg(grtyp, ig1234)

    Args:
        grtyp  : type of geographical projection (str)
        ig1..4 : 4 grid descriptors encoded values (4x int)
        ig1234 : 4 grid descriptors encoded values (tuple or list of 4x int)
    Returns:
        (float, float, float, float), Decoded grid parameters
        Meaning of xg1..4 values depends on the grid type,
        please refer to Librmn doc on grids for more details
    Raises:
        TypeError  on wrong input arg types
        ValueError on invalid input arg value

    Examples:
    >>> import sys
    >>> import rpnpy.librmn.all as rmn
    >>> try:
    ...     xg1234 = rmn.cigaxg('E', 0, 0, 0, 0)
    ... except rmn.RMNBaseError:
    ...     sys.stderr.write("There was a problem getting decoded grid values.")

    See also:
       cxgaig
       rpnpy.librmn.interp.ezgprm
       rpnpy.librmn.interp.ezgxprm
       rpnpy.librmn.grids.decodeIG2dict
       rpnpy.librmn.grids.decodeXG2dict
       rpnpy.librmn.grids.decodeGrid
       rpnpy.librmn.grids.encodeGrid
    """
    if not isinstance(grtyp, str):
        raise TypeError("cigaxg: Expecting grtyp arg of type str, Got {0}"\
                        .format(type(grtyp)))
    if grtyp.strip() == '':
        raise ValueError("cigaxg: must provide a valid grtyp")
    if _IS_LIST(ig1):
        (cig1, cig2, cig3, cig4) = (_ct.c_int(ig1[0]), _ct.c_int(ig1[1]),
                                    _ct.c_int(ig1[2]), _ct.c_int(ig1[3]))
    else:
        (cig1, cig2, cig3, cig4) = (_ct.c_int(ig1), _ct.c_int(ig2),
                                    _ct.c_int(ig3), _ct.c_int(ig4))
    (cxg1, cxg2, cxg3, cxg4) = (_ct.c_float(0.), _ct.c_float(0.),
                                _ct.c_float(0.), _ct.c_float(0.))
    _rp.f_cigaxg(_C_WCHAR2CHAR(grtyp),
                _ct.byref(cxg1),_ct.byref(cxg2),
                _ct.byref(cxg3),_ct.byref(cxg4),
                _ct.byref(cig1),_ct.byref(cig2),
                _ct.byref(cig3),_ct.byref(cig4))
    return (cxg1.value, cxg2.value, cxg3.value, cxg4.value)


def cxgaig(grtyp, xg1, xg2=0., xg3=0., xg4=0.):
    """
    Encode real grid descriptors into ig1, ig2, ig3, ig4

    (ig1, ig2, ig3, ig4) = cxgaig(grtyp, xg1, xg2, xg3, xg4)
    (ig1, ig2, ig3, ig4) = cxgaig(grtyp, xg1234)

    Args:
        grtyp  : type of geographical projection (str)
        xg1..4 : 4 grid descriptors values (4x float)
        xg1234 : 4 grid descriptors values (tuple or list of 4x float)
                 Meaning of xg1..4 values depends on the grid type,
                 please refer to Librmn doc on grids for more details
    Returns:
        (int, int, int, int), Encoded grid parameters
    Raises:
        TypeError  on wrong input arg types
        ValueError on invalid input arg value

    Examples:
    >>> import sys
    >>> import rpnpy.librmn.all as rmn
    >>> try:
    ...     ig1234 = rmn.cxgaig('L', -89.5, 180.0, 0.5, 0.5)
    ... except rmn.RMNBaseError:
    ...     sys.stderr.write("There was a problem getting encoded grid values.")

    See also:
       cigaxg
       rpnpy.librmn.interp.ezgprm
       rpnpy.librmn.interp.ezgxprm
       rpnpy.librmn.grids.decodeIG2dict
       rpnpy.librmn.grids.decodeXG2dict
       rpnpy.librmn.grids.decodeGrid
       rpnpy.librmn.grids.encodeGrid
    """
    if not isinstance(grtyp, str):
        raise TypeError("cigaxg: Expecting grtyp arg of type str, Got {0}"\
                        .format(type(grtyp)))
    if grtyp.strip() == '':
        raise ValueError("cigaxg: must provide a valid grtyp")
    if _IS_LIST(xg1):
        (cxg1, cxg2, cxg3, cxg4) = (_ct.c_float(xg1[0]), _ct.c_float(xg1[1]),
                                    _ct.c_float(xg1[2]), _ct.c_float(xg1[3]))
    else:
        (cxg1, cxg2, cxg3, cxg4) = (_ct.c_float(xg1), _ct.c_float(xg2),
                                    _ct.c_float(xg3), _ct.c_float(xg4))
    (cig1, cig2, cig3, cig4) = (_ct.c_int(0), _ct.c_int(0),
                                _ct.c_int(0), _ct.c_int(0))
    _rp.f_cxgaig(_C_WCHAR2CHAR(grtyp),
            _ct.byref(cig1), _ct.byref(cig2), _ct.byref(cig3), _ct.byref(cig4),
            _ct.byref(cxg1), _ct.byref(cxg2), _ct.byref(cxg3), _ct.byref(cxg4))
    return (cig1.value, cig2.value, cig3.value, cig4.value)


def incdatr(idate, nhours):
    """
    Increase idate by nhours

    date2 = incdatr(idate, nhours)

    Args:
        idate  : CMC encodec date (int)
        nhours : number of hours (float)
    Returns:
        int, CMC encodec date, idate+nhours
    Raises:
        TypeError  on wrong input arg types
        ValueError on invalid input arg value
        RMNBaseError on any other error

    Examples:
    >>> import sys
    >>> import rpnpy.librmn.all as rmn
    >>> (yyyymmdd, hhmmsshh, nhours0) = (20150123, 0, 6.)
    >>> try:
    ...     idate1 = rmn.newdate(rmn.NEWDATE_PRINT2STAMP, yyyymmdd, hhmmsshh)
    ...     idate2 = rmn.incdatr(idate1, nhours0)
    ... except rmn.RMNBaseError:
    ...     sys.stderr.write("There was a problem computing increased date.")

    See also:
        newdate
        difdatr
        rpnpy.librmn.const
        rpnpy.rpndate
    """
    if not isinstance(idate, _integer_types):
        raise TypeError("incdatr: Expecting idate of type int, Got {0} : {1}"\
                        .format(type(idate), repr(idate)))
    if idate < 0:
        raise ValueError("incdatr: must provide a valid idate: {0}".format(idate))
    if isinstance(nhours, _integer_types):
        nhours = float(nhours)
    if not isinstance(nhours, float):
        raise TypeError("incdatr: Expecting nhours of type float, "+
                        "Got {0} : {1}".format(type(nhours), repr(nhours)))
    (cidateout, cidatein, cnhours) = (_ct.c_int(idate), _ct.c_int(idate),
                                      _ct.c_double(nhours))
    _rp.f_incdatr(_ct.byref(cidateout), _ct.byref(cidatein), _ct.byref(cnhours))
    if cidateout.value == 101010101:
        raise RMNBaseError()
    return cidateout.value


def difdatr(idate1, idate2):
    """
    Compute the diffence between dates in hours (nhours = idate1 - idate2)

    nhours = difdatr(idate1, idate2)

    Args:
        idate1 : CMC encodec date (int)
        idate2 : CMC encodec date (int)
    Returns:
        float, number of hours resulting from idate1 - idate2
    Raises:
        TypeError  on wrong input arg types
        ValueError on invalid input arg value
        RMNBaseError on any other error

    Examples:
    >>> import sys
    >>> import rpnpy.librmn.all as rmn
    >>> (yyyymmdd, hhmmsshh, nhours0) = (20150123, 0, 6.)
    >>> try:
    ...     idate1 = rmn.newdate(rmn.NEWDATE_PRINT2STAMP, yyyymmdd, hhmmsshh)
    ...     idate2 = rmn.incdatr(idate1, nhours0)
    ...     nhours = rmn.difdatr(idate2, idate1)
    ... except rmn.RMNBaseError:
    ...     sys.stderr.write("There was a problem computing date diff.")

    See also:
        newdate
        incdatr
        rpnpy.librmn.const
        rpnpy.rpndate
    """
    if not (isinstance(idate1, _integer_types) and
            isinstance(idate2, _integer_types)):
        raise TypeError("difdatr: Expecting idate1, 2 of type int, " +
                        "Got {0}, {1}".format(type(idate1), type(idate2)))
    if idate1 < 0 or idate2 < 0:
        raise ValueError("difdatr: must provide a valid idates: {0}, {1}"\
                         .format(idate1, idate2))
    (cidate1, cidate2, cnhours) = (_ct.c_int(idate1), _ct.c_int(idate2),
                                   _ct.c_double())
    _rp.f_difdatr(_ct.byref(cidate1), _ct.byref(cidate2), _ct.byref(cnhours))
    if cnhours.value == 2.**30:
        raise RMNBaseError()
    return cnhours.value


def newdate_options_set(option):
    """
    Set option for newdate, incdatr, difdatr

    Args:
        option : 'option=value' to set (str)
                 possible values:
                    'year=gregorian'
                    'year=365_day'
                    'year=360_day'
    Returns:
        None
    Raises:
        TypeError if option not a string

    Examples:
    >>> import rpnpy.librmn.all as rmn
    >>> rmn.newdate_options_set('year=gregorian')

    See also:
        newdate_options_get
        ignore_leapyear
        accept_leapyear
        newdate
    """
    cmd = 'set'
    _rp.f_newdate_options(_C_WCHAR2CHAR(option), _C_WCHAR2CHAR(cmd),
                          len(option), len(cmd))


def newdate_options_get(option):
    """
    Get option for newdate, incdatr, difdatr

    Args:
        option : option name (str)
                 possible values:
                    'year'
    Returns:
        option value (str)
    Raises:
        TypeError if option not a string

    Examples:
    >>> import rpnpy.librmn.all as rmn
    >>> value = rmn.newdate_options_get('year')

    See also:
        newdate_options_set
        ignore_leapyear
        accept_leapyear
        newdate
    """
    cmd = 'get '
    optionv = _C_MKSTR(option.strip()+' '*32)
    loptionv = len(optionv.value)
    _rp.f_newdate_options(optionv, _C_WCHAR2CHAR(cmd), loptionv, len(cmd))
    if isinstance(optionv.value, bytes):
        return _C_CHAR2WCHAR(optionv.value).strip()
    else:
        return optionv.value.strip()


def ignore_leapyear():
    """
    Set the 'no leap years' (365_day) option for newdate, incdatr, difdatr

    Equivalent to: NewDate_Options('year=365_day', 'set')

    Args:
        None
    Returns:
        None

    Examples:
    >>> import rpnpy.librmn.all as rmn
    >>> rmn.ignore_leapyear()

    See also:
        accept_leapyear
        newdate_options_set
        newdate_options_get
        incdatr
        difdatr
    """
    _rp.f_ignore_leapyear()


def accept_leapyear():
    """
    Set the 'no leap years' (365_day) option for newdate, incdatr, difdatr

    Equivalent to: NewDate_Options('year=gregorian', 'set')

    Args:
        None
    Returns:
        None

    Examples:
    >>> import rpnpy.librmn.all as rmn
    >>> rmn.accept_leapyear()

    See also:
        ignore_leapyear
        newdate_options_set
        newdate_options_get
        incdatr
        difdatr
    """
    _rp.f_accept_leapyear()


def get_leapyear_status():
    """
    Get the leapyear status used in newdate, incdatr, difdatr

    Args:
        None
    Returns:
        True is leap year is used

    Examples:
    >>> import rpnpy.librmn.all as rmn
    >>> isLeapYear = rmn.get_leapyear_status()

    See also:
        accept_leapyear
        ignore_leapyear
        newdate_options_set
        newdate_options_get
        incdatr
        difdatr
    """
    val = newdate_options_get('year')
    if val.strip() in ('365_day', '360_day'):
        return True
    return False


def newdate(imode, idate1, idate2=0):
    """
    Convert date format between: printable, CMC date-time stamp, true date

    Args:
        imode  : Conversion mode see below (int)
        idate1 : imode dependent, See Note below (int)
        idate2 : imode dependent, See Note below (int)
    Returns:
        The converted value(s), imode dependent, see note below
    Raises:
        TypeError  on wrong input arg types
        ValueError on invalid input arg value
        RMNBaseError on any other error

    Details:
       Options details if
           outdate = newdate(imode, idate1, idate2)

       imode CAN TAKE THE FOLLOWING VALUES:
          -7, -6, -5, -4, -3, -2, -1, 1, 2, 3, 4, 5, 6, 7
       imode=1 : STAMP TO (TRUE_DATE AND RUN_NUMBER)
          (odate1, odate2) = newdate(imode, idate1)
          idate1 : CMC DATE-TIME STAMP (OLD OR NEW STYLE)
          odate1 : THE TRUEDATE CORRESPONDING TO DAT2
          odate2 : RUN NUMBER OF THE DATE-TIME STAMP
       imode=-1 : (TRUE_DATE AND RUN_NUMBER) TO STAMP
          odate1 = newdate(imode, idate1, idate2)
          idate1 : TRUEDATE TO BE CONVERTED
          idate2 : RUN NUMBER OF THE DATE-TIME STAMP
          odate1 : CMC DATE-TIME STAMP (OLD OR NEW STYLE)
       imode=2 : PRINTABLE TO TRUE_DATE
          odate1 = newdate(imode, idate1, idate2)
          idate1 : DATE OF THE PRINTABLE DATE (YYYYMMDD)
          idate2 : TIME OF THE PRINTABLE DATE (HHMMSSHH)
          odate1 : TRUE_DATE
       imode=-2 : TRUE_DATE TO PRINTABLE
          (odate1, odate2) = newdate(imode, idate1)
          idate1 : TRUE_DATE
          odate1 : DATE OF THE PRINTABLE DATE (YYYYMMDD)
          odate2 : TIME OF THE PRINTABLE DATE (HHMMSSHH)
       imode=3 : PRINTABLE TO STAMP
          odate1 = newdate(imode, idate1, idate2)
          idate1 : DATE OF THE PRINTABLE DATE (YYYYMMDD)
          idate2 : TIME OF THE PRINTABLE DATE (HHMMSSHH)
          odate1 : CMC DATE-TIME STAMP (OLD OR NEW STYLE)
       imode=-3 : STAMP TO PRINTABLE
          (odate1, odate2) = newdate(imode, idate1)
          idate1 : CMC DATE-TIME STAMP (OLD OR NEW STYLE)
          odate1 : DATE OF THE PRINTABLE DATE (YYYYMMDD)
          odate2 : TIME OF THE PRINTABLE DATE (HHMMSSHH)
       imode=4 : 14 word old style DATE array TO STAMP and array(14)
          odate1 = newdate(imode, idate1)
          idate1 : 14 word old style DATE array
          odate1 : CMC DATE-TIME STAMP (OLD OR NEW STYLE)
       imode=-4 : STAMP TO 14 word old style DATE array
          odate1 = newdate(imode, idate1)
          idate1 : CMC DATE-TIME STAMP (OLD OR NEW STYLE)
          odate1 : 14 word old style DATE array
       imode=5    PRINTABLE TO EXTENDED STAMP (year 0 to 10, 000)
          odate1 = newdate(imode, idate1, idate2)
          idate1 : DATE OF THE PRINTABLE DATE (YYYYMMDD)
          idate2 : TIME OF THE PRINTABLE DATE (HHMMSSHH)
          odate1 : EXTENDED DATE-TIME STAMP (NEW STYLE only)
       imode=-5   EXTENDED STAMP (year 0 to 10, 000) TO PRINTABLE
          (odate1, odate2) = newdate(imode, idate1)
          idate1 : EXTENDED DATE-TIME STAMP (NEW STYLE only)
          odate1 : DATE OF THE PRINTABLE DATE (YYYYMMDD)
          odate2 : TIME OF THE PRINTABLE DATE (HHMMSSHH)
       imode=6 :  EXTENDED STAMP TO EXTENDED TRUE_DATE (in hours)
          (odate1, odate2) = newdate(imode, idate1)
          idate2 : CMC DATE-TIME STAMP (OLD OR NEW STYLE)
          odate1 : THE TRUEDATE CORRESPONDING TO DAT2
          odate2 : RUN NUMBER, UNUSED (0)
       imode=-6 : EXTENDED TRUE_DATE (in hours) TO EXTENDED STAMP
          odate1 = newdate(imode, idate1, idate2)
          idate1 : TRUEDATE TO BE CONVERTED
          idate2 : RUN NUMBER, UNUSED
          odate1 : CMC DATE-TIME STAMP (OLD OR NEW STYLE)
       imode=7  : PRINTABLE TO EXTENDED TRUE_DATE (in hours)
          odate1 = newdate(imode, idate1, idate2)
          idate1 : DATE OF THE PRINTABLE DATE (YYYYMMDD)
          idate2 : TIME OF THE PRINTABLE DATE (HHMMSSHH)
          odate1 : EXTENDED TRUE_DATE
       imode=-7 : EXTENDED TRUE_DATE (in hours) TO PRINTABLE
          (odate1, odate2) = newdate(imode, idate1)
          idate1 : EXTENDED TRUE_DATE
          odate1 : DATE OF THE PRINTABLE DATE (YYYYMMDD)
          odate2 : TIME OF THE PRINTABLE DATE (HHMMSSHH)

    Notes:
        Old Style Date Array is composed of 14 elements:
        0 : Day of the week (1=Sunday, ..., 7=Saturday
        1 : Month (1=Jan, ..., 12=Dec)
        2 : Day of the Month
        3 : Year
        4 : Hour of the Day
        5 : Minutes  * 60 * 100
        ...
        13: CMC Date-Time Stamp

    Examples:
    >>> import sys
    >>> import rpnpy.librmn.all as rmn
    >>> (yyyymmdd, hhmmsshh) = (20150123, 0)
    >>> try:
    ...     idate1 = rmn.newdate(rmn.NEWDATE_PRINT2STAMP, yyyymmdd, hhmmsshh)
    ...     (yyyymmdd2, hhmmsshh2) = rmn.newdate(rmn.NEWDATE_STAMP2PRINT, idate1)
    ... except rmn.RMNBaseError:
    ...     sys.stderr.write("There was a problem encoding/decoding the date.")

    See also:
        accept_leapyear
        ignore_leapyear
        get_leapyear_status
        newdate_options_set
        newdate_options_get
        incdatr
        difdatr
        rpnpy.librmn.const
        rpnpy.rpndate
    """
    if not isinstance(imode, _integer_types):
        raise TypeError("newdate: Expecting imode of type int, Got {0} : {1}"\
                        .format(type(imode), repr(imode)))
    if imode != 4:
        if not (isinstance(idate1, _integer_types) and
                isinstance(idate2, _integer_types)):
            raise TypeError("newdate: Expecting idate1, 2 of type int, " +
                            "Got {0}, {1}".format(type(idate1), type(idate2)))
    else:
        if not isinstance(idate1, (list, tuple)) or len(idate1) != 14:
            raise TypeError("newdate: Expecting idate1 of type=list, len=14, " +
                            "Got type={0}, len={1}".format(type(idate1), len(idate1)))

    if not isinstance(idate1, (list, tuple)):
        if idate1 < 0 or idate2 < 0:
            raise ValueError("newdate: must provide a valid idates: {0}, {1}"\
                             .format(idate1, idate2))
    cimode = _ct.c_int(imode)
    (cidate1, cidate2, cidate3) = (_ct.c_int(), _ct.c_int(), _ct.c_int())
    if imode == 1:
        cidate2 = _ct.c_int(idate1)
    elif imode == -1:
        (cidate1, cidate3) = (_ct.c_int(idate1), _ct.c_int(idate2))
    elif imode == 2:
        (cidate2, cidate3) = (_ct.c_int(idate1), _ct.c_int(idate2))
    elif imode == -2:
        cidate1 = _ct.c_int(idate1)
    elif imode == 3:
        (cidate2, cidate3) = (_ct.c_int(idate1), _ct.c_int(idate2))
    elif imode == -3:
        cidate1 = _ct.c_int(idate1)
    elif imode == 4:
        cidate2 = _np.asfortranarray(idate1, dtype=_np.int32)
    elif imode == -4:
        cidate1 = _ct.c_int(idate1)
        cidate2 = _np.zeros((14,), dtype=_np.int32, order='F')
    elif imode == 5:
        (cidate2, cidate3) = (_ct.c_int(idate1), _ct.c_int(idate2))
    elif imode == -5:
        cidate1 = _ct.c_int(idate1)
    elif imode == 6:
        cidate2 = _ct.c_int(idate1)
    elif imode == -6:
        (cidate1, cidate3) = (_ct.c_int(idate1), _ct.c_int(idate2))
    elif imode == 7:
        (cidate2, cidate3) = (_ct.c_int(idate1), _ct.c_int(idate2))
    elif imode == -7:
        cidate1 = _ct.c_int(idate1)
    else:
        raise ValueError("newdate: must provide a valid imode: {0}".format(imode))
    if imode in (4, -4):
        istat = _rp.f_newdate(_ct.byref(cidate1), cidate2,
                              _ct.byref(cidate3), cimode)
    else:
        istat = _rp.f_newdate(_ct.byref(cidate1), _ct.byref(cidate2),
                              _ct.byref(cidate3), _ct.byref(cimode))
    if istat == 1: #TODO: check this, should it be (istat < 0)
        raise RMNBaseError()
    if imode == 1:
        return (cidate1.value, cidate3.value)
    elif imode == -1:
        return cidate2.value
    elif imode == 2:
        return cidate1.value
    elif imode == -2:
        return (cidate2.value, cidate3.value)
    elif imode == 3:
        return cidate1.value
    elif imode == -3:
        return (cidate2.value, cidate3.value)
    elif imode == 4:
        return cidate1.value
    elif imode == -4:
        return list(cidate2)
    elif imode == 5:
        return cidate1.value
    elif imode == -5:
        return (cidate2.value, cidate3.value)
    elif imode == 6:
        return (cidate1.value, cidate3.value)
    elif imode == -6:
        return cidate2.value
    elif imode == 7:
        return cidate1.value
    elif imode == -7:
        return (cidate2.value, cidate3.value)

if __name__ == "__main__":
    import doctest
    doctest.testmod()

# -*- Mode: C; tab-width: 4; indent-tabs-mode: nil -*-
# vim: set expandtab ts=4 sw=4:
# kate: space-indent on; indent-mode cstyle; indent-width 4; mixedindent off;<|MERGE_RESOLUTION|>--- conflicted
+++ resolved
@@ -189,12 +189,9 @@
     if not isinstance(filemode, str):
         raise TypeError("fnom: Expecting arg filemode of type str, Got {0}"\
                         .format(type(filemode)))
-<<<<<<< HEAD
-=======
     # Prepend filename with '+' to tell librmn to preserve filename case.
     if not (legacy or filename.startswith('+')):
       filename = '+'+filename
->>>>>>> c5d4ce37
     istat = _rp.c_fnom(_ct.byref(ciunit), _C_WCHAR2CHAR(filename),
                        _C_WCHAR2CHAR(filemode), 0)
     istat = _C_TOINT(istat)
@@ -273,12 +270,9 @@
                         "Got {0}".format(type(filename)))
     if filename.strip() == '':
         raise ValueError("wkoffit: must provide a valid filename")
-<<<<<<< HEAD
-=======
     # Prepend filename with '+' to tell librmn to preserve filename case.
     if not (legacy or filename.startswith('+')):
       filename = '+'+filename
->>>>>>> c5d4ce37
     return _rp.c_wkoffit(_C_WCHAR2CHAR(filename), len(filename))
 
 
