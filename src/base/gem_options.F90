--- conflicted
+++ resolved
@@ -144,42 +144,6 @@
    namelist /gem_cfgs_p/ Hzd_smago_prandtl_hu
 
    !# Coefficient of background diffusion added to the coefficient computed using the
-<<<<<<< HEAD
-   !# Smagorinsky approach.
-   real :: Hzd_smago_lnr = 0.
-   namelist /gem_cfgs  / Hzd_smago_lnr
-   namelist /gem_cfgs_p/ Hzd_smago_lnr
-
-   !# The constant value of background diffusion coefficient below Hzd_smago_bot_lev if a
-   !# vertically varying background diffusion is required.
-   real :: Hzd_smago_min_lnr = -1.
-   namelist /gem_cfgs  / Hzd_smago_min_lnr
-   namelist /gem_cfgs_p/ Hzd_smago_min_lnr
-
-   !# The maximum background coefficient at the model lid. A COS^2-type ramp is applied between
-   !# Hzd_smago_lnr (at Hzd_smago_top_lev) and Hzd_smago_max_lnr (at the model lid).
-   real :: Hzd_smago_max_lnr = -1.
-   namelist /gem_cfgs  / Hzd_smago_max_lnr
-   namelist /gem_cfgs_p/ Hzd_smago_max_lnr
-
-   !# The top level in the hybrid coordinate where the background diffusion coefficient
-   !# reaches the value defined by Hzd_smago_lnr. A COS^2-type ramp is applied between
-   !# Hzd_smago_min_lnr (at Hzd_smago_bot_lev) and Hzd_smago_lnr (at Hzd_smago_top_lev).
-   real :: Hzd_smago_bot_lev = 0.7
-   namelist /gem_cfgs  / Hzd_smago_bot_lev
-   namelist /gem_cfgs_p/ Hzd_smago_bot_lev
-
-   !# The bottom level in the hybrid coordinate below which the background diff. coefficient
-   !# is constant with a value defined by Hzd_smago_min_lnr.
-   real :: Hzd_smago_top_lev = 0.4
-   namelist /gem_cfgs  / Hzd_smago_top_lev
-   namelist /gem_cfgs_p/ Hzd_smago_top_lev
-
-   !# If TRUE then no background diffusion is applied to THETA and HU.
-   logical :: Hzd_smago_theta_nobase_L = .false.
-   namelist /gem_cfgs  / Hzd_smago_theta_nobase_L
-   namelist /gem_cfgs_p/ Hzd_smago_theta_nobase_L
-=======
    !# Smagorinsky approach. The first element of the array determines the constant value
    !# of background diffusion coeff. below Hzd_smago_lev(1). The second element represents
    !# the value at Hzd_smago_lev(2). The third element determines the maximum coefficient
@@ -199,7 +163,6 @@
    logical :: Hzd_smago_theta_base_L = .true.
    namelist /gem_cfgs  / Hzd_smago_theta_base_L
    namelist /gem_cfgs_p/ Hzd_smago_theta_base_L
->>>>>>> 5282df03
 
    !# Frictional heating is considered when Hzd_smago_fric_heat>0.
    real :: Hzd_smago_fric_heat = 0.
