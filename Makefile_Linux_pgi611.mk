--- conflicted
+++ resolved
@@ -1,8 +1,4 @@
-MAKE = make
-<<<<<<< HEAD
-PYARCH= linux-i686-2.4
+MAKE   = make
+PYARCH = linux-i686-2.4
 CCNAME = unix
-CCOPT  = -Wtrigraphs -fpic
-=======
-CCNAME=unix
->>>>>>> 084d9dff
+CCOPT  = -Wtrigraphs -fpic