#!/usr/bin/env python
#!/usr/bin/env python2
# -*- coding: utf-8 -*-
# Author: Stephane Chamberland <stephane.chamberland@canada.ca>
# Copyright: LGPL 2.1
"""
"""
import re
import sys
import argparse
import logging
from rpnpy.ftnnml import *

if __name__ == "__main__":
    logging.basicConfig(format='%(levelname)s: %(message)s', level=logging.INFO)

<<<<<<< HEAD
    cleanName = lambda x: x.lower().replace('\n', ' ').strip()
    
    # Command line arguments
    desc="Get list of values, variable names and namelists names from a Fortran namelist file"
    usage = """
    %(prog)s [options] key1 [key2] ...
    %(prog)s [options] nml1/key1 [nml2/key2] ...
    %(prog)s [options] -- nml1/key1 [nml2/key2] ..."""
    epilog="""
    """
    parser = argparse.ArgumentParser(
        description=desc, usage=usage, epilog=epilog, 
        prefix_chars='-+', formatter_class=argparse.RawDescriptionHelpFormatter)
    parser.add_argument("-f", "--file", dest="nml_file", 
                        type=str, default="./gem_settings.nml", 
                        metavar="NML_FILE", 
                        help="Name of FILE containing namelist [default 'gem_settings.nml']")
    
    parser.add_argument("-o", "--output", dest="prefix", 
                        type=str, default='', 
                        help="PREFIX for output file name [default STDOUT]", 
                        metavar="PREFIX")
    parser.add_argument("-n", "--namelist", dest="nml_name", 
                        type=str, default='', 
                        help="NAMELIST to search for keys [default all]", 
                        metavar="NAMELIST")
    parser.add_argument("-k", "--keys", dest="keys", 
                        action="store_true", 
                        help="Include KEY in output expressions (useful for 'eval')")
    parser.add_argument("-l", "--listkeys", dest="listkeys", 
                        action="store_true", 
                        help="Print the list of vars (keys) of the specified namelist, of all namelists otherwise")
    parser.add_argument("-v", "--listkeyval", dest="listkeyval", 
                        action="store_true", 
                        help="Print the list nml/key=val of the specified namelist, of all namelists otherwise")
    parser.add_argument("-L", "--listnml", dest="listnml", 
                        action="store_true", 
                        help="Print the list of all namelists names")
    parser.add_argument("-p", "--prettyprint", dest="pprint", 
                        action="store_true", 
                        help="Pretty print the namelist file or specified namelist")

    parser.add_argument(dest="nml_keys", 
                        nargs='*', type=str, default=[], 
                        metavar='[key1] [nml2/key2]', 
                        help="")
    args = parser.parse_args()

    
    if not (len(args.nml_keys) or args.listkeys or args.listnml
            or args.pprint or args.listkeyval):
=======
    cleanName    = lambda x: x.lower().replace('\n',' ').strip()

    # Command line arguments
    desc="Get list of values, variable names and namelists names from a Fortran namelist file"
    usage = """
    %prog [options] key1 [key2] ...
    %prog [options] nml1/key1 [nml2/key2] ..."""
    parser = optparse.OptionParser(usage=usage,description=desc)
    parser.add_option("-f","--file", dest="nml_file",
                      default="./gem_settings.nml",
                      help="Name of FILE containing namelist [default 'gem_settings.nml']",metavar="FILE")
    parser.add_option("-o","--output", dest="prefix",
                      default=None,
                      help="PREFIX for output file name [default STDOUT]",
                      metavar="PREFIX")
    parser.add_option("-n","--namelist", dest="namelist",
                      default=None,
                      help="NAMELIST to search for keys [default all]",
                      metavar="NAMELIST")
    parser.add_option("-k","--keys", dest="keys",
                      action="store_true",
                      help="Include KEY in output expressions (useful for 'eval')",
                      metavar="KEY")

    parser.add_option("-l","--listkeys", dest="listkeys",
                      action="store_true",
                      help="Print the list of vars (keys) of the specified namelist, of all namelists otherwise")
    parser.add_option("-v","--listkeyval", dest="listkeyval",
                      action="store_true",
                      help="Print the list nml/key=val of the specified namelist, of all namelists otherwise")
    parser.add_option("-L","--listnml", dest="listnml",
                      action="store_true",
                      help="Print the list of all namelists names")
    parser.add_option("-p","--prettyprint", dest="pprint",
                      action="store_true",
                      help="Pretty print the namelist file or specified namelist")
    parser.add_option("-u","--unquote", dest="unquote",
                      action="store_true",
                      help="Remove quotes from namelist values")

    (options,args) = parser.parse_args()
    if not (len(args) or options.listkeys or options.listnml
            or options.pprint or options.listkeyval):
>>>>>>> 5d9a9ab5
        parser.print_help()
        sys.exit(1)

    cfg = FtnNmlFile(args.nml_file)

    if args.listnml:
        print(" ".join(cfg.keys()))
        sys.exit(0)
<<<<<<< HEAD
        
    if args.listkeys:
        mylist = ([args.nml_name] if args.nml_name else cfg.keys())
        print(" ".join([" ".join(cfg.get(nml).keys()) for nml in mylist]))
        sys.exit(0)
        
    if args.listkeyval:
        mylist = ([args.nml_name] if args.nml_name else cfg.keys())
        for nml in ([args.nml_name] if args.nml_name else sorted(cfg.keys())):
            for myvar in sorted(cfg.get(nml).keys()):
                print("{}/{}".format(nml, cfg.get(nml).get(myvar).toStr(clean=True).strip()))
        sys.exit(0)
        
    if args.pprint:
        for nml in ([args.nml_name] if args.nml_name else sorted(cfg.keys())):
            print(cfg.get(nml).toStr(clean=True, uplowcase=True))
=======
 
    if options.listkeys:
        mylist = ([options.namelist] if options.namelist else cfg.keys())
        print " ".join([" ".join(cfg.get(nml).keys()) for nml in mylist])
        sys.exit(0)
 
    if options.listkeyval:
        mylist = ([options.namelist] if options.namelist else cfg.keys())
        for nml in ([options.namelist] if options.namelist else sorted(cfg.keys())):
            for myvar in sorted(cfg.get(nml).keys()):
                #TODO: unquote option
                print "%s/%s" % (nml,cfg.get(nml).get(myvar).toStr(clean=True).strip())
        sys.exit(0)
 
    if options.pprint:
        for nml in ([options.namelist] if options.namelist else sorted(cfg.keys())):
            print cfg.get(nml).toStr(clean=True,uplowcase=True)
>>>>>>> 5d9a9ab5
        sys.exit(0)
 
    # Generate output
    outputSuffix = '.txt'
    for entry in args.nml_keys:
        (value, outFile) = ('', None)
        try:
            (nml2, key2) = re.split('/', entry)
        except ValueError:
            (nml2, key2) = (args.nml_name, entry)
        expr = (key2+'=' if args.keys else '')
        try:
            if not nml2:
                for nmlname in cfg.keys():
                    if cleanName(key2) in cfg.get(nmlname).keys():
                        nml2 = nmlname
            if nml2:
                value = cfg.get(nml2).get(key2).get('v')
            else:
                raise KeyError(" Oops! Key not found: %s" % (key2))
        except KeyError:
            logging.warning('{}\n'.format(str(sys.exc_info()[1])[1:-1]))
            continue
        if args.prefix:
            outFile = args.prefix+key2+outputSuffix
            try:
                fd = open(outFile, "w")
            except OSError:
                logging.error('Cannot open output file for writing: {}\n'.format(outFile))
                sys.exit(1)
        else:
            fd = sys.stdout
        if options.unquote:
            value = str(value).rstrip().lstrip()
            if value[0] == value[-1]:
                value = value.strip('\"').strip("\'")
        fd.write(expr+str(value)+'\n')
        if outFile: fd.close()

# -*- Mode: C; tab-width: 4; indent-tabs-mode: nil -*-
# vim: set expandtab ts=4 sw=4:
# kate: space-indent on; indent-mode cstyle; indent-width 4; mixedindent off;<|MERGE_RESOLUTION|>--- conflicted
+++ resolved
@@ -14,9 +14,8 @@
 if __name__ == "__main__":
     logging.basicConfig(format='%(levelname)s: %(message)s', level=logging.INFO)
 
-<<<<<<< HEAD
     cleanName = lambda x: x.lower().replace('\n', ' ').strip()
-    
+
     # Command line arguments
     desc="Get list of values, variable names and namelists names from a Fortran namelist file"
     usage = """
@@ -45,6 +44,7 @@
                         action="store_true", 
                         help="Include KEY in output expressions (useful for 'eval')")
     parser.add_argument("-l", "--listkeys", dest="listkeys", 
+
                         action="store_true", 
                         help="Print the list of vars (keys) of the specified namelist, of all namelists otherwise")
     parser.add_argument("-v", "--listkeyval", dest="listkeyval", 
@@ -56,6 +56,9 @@
     parser.add_argument("-p", "--prettyprint", dest="pprint", 
                         action="store_true", 
                         help="Pretty print the namelist file or specified namelist")
+    parser.add_option("-u","--unquote", dest="unquote",
+                      action="store_true",
+                      help="Remove quotes from namelist values")
 
     parser.add_argument(dest="nml_keys", 
                         nargs='*', type=str, default=[], 
@@ -66,51 +69,6 @@
     
     if not (len(args.nml_keys) or args.listkeys or args.listnml
             or args.pprint or args.listkeyval):
-=======
-    cleanName    = lambda x: x.lower().replace('\n',' ').strip()
-
-    # Command line arguments
-    desc="Get list of values, variable names and namelists names from a Fortran namelist file"
-    usage = """
-    %prog [options] key1 [key2] ...
-    %prog [options] nml1/key1 [nml2/key2] ..."""
-    parser = optparse.OptionParser(usage=usage,description=desc)
-    parser.add_option("-f","--file", dest="nml_file",
-                      default="./gem_settings.nml",
-                      help="Name of FILE containing namelist [default 'gem_settings.nml']",metavar="FILE")
-    parser.add_option("-o","--output", dest="prefix",
-                      default=None,
-                      help="PREFIX for output file name [default STDOUT]",
-                      metavar="PREFIX")
-    parser.add_option("-n","--namelist", dest="namelist",
-                      default=None,
-                      help="NAMELIST to search for keys [default all]",
-                      metavar="NAMELIST")
-    parser.add_option("-k","--keys", dest="keys",
-                      action="store_true",
-                      help="Include KEY in output expressions (useful for 'eval')",
-                      metavar="KEY")
-
-    parser.add_option("-l","--listkeys", dest="listkeys",
-                      action="store_true",
-                      help="Print the list of vars (keys) of the specified namelist, of all namelists otherwise")
-    parser.add_option("-v","--listkeyval", dest="listkeyval",
-                      action="store_true",
-                      help="Print the list nml/key=val of the specified namelist, of all namelists otherwise")
-    parser.add_option("-L","--listnml", dest="listnml",
-                      action="store_true",
-                      help="Print the list of all namelists names")
-    parser.add_option("-p","--prettyprint", dest="pprint",
-                      action="store_true",
-                      help="Pretty print the namelist file or specified namelist")
-    parser.add_option("-u","--unquote", dest="unquote",
-                      action="store_true",
-                      help="Remove quotes from namelist values")
-
-    (options,args) = parser.parse_args()
-    if not (len(args) or options.listkeys or options.listnml
-            or options.pprint or options.listkeyval):
->>>>>>> 5d9a9ab5
         parser.print_help()
         sys.exit(1)
 
@@ -119,42 +77,22 @@
     if args.listnml:
         print(" ".join(cfg.keys()))
         sys.exit(0)
-<<<<<<< HEAD
-        
+ 
     if args.listkeys:
         mylist = ([args.nml_name] if args.nml_name else cfg.keys())
         print(" ".join([" ".join(cfg.get(nml).keys()) for nml in mylist]))
         sys.exit(0)
-        
+ 
     if args.listkeyval:
         mylist = ([args.nml_name] if args.nml_name else cfg.keys())
         for nml in ([args.nml_name] if args.nml_name else sorted(cfg.keys())):
             for myvar in sorted(cfg.get(nml).keys()):
                 print("{}/{}".format(nml, cfg.get(nml).get(myvar).toStr(clean=True).strip()))
         sys.exit(0)
-        
+ 
     if args.pprint:
         for nml in ([args.nml_name] if args.nml_name else sorted(cfg.keys())):
             print(cfg.get(nml).toStr(clean=True, uplowcase=True))
-=======
- 
-    if options.listkeys:
-        mylist = ([options.namelist] if options.namelist else cfg.keys())
-        print " ".join([" ".join(cfg.get(nml).keys()) for nml in mylist])
-        sys.exit(0)
- 
-    if options.listkeyval:
-        mylist = ([options.namelist] if options.namelist else cfg.keys())
-        for nml in ([options.namelist] if options.namelist else sorted(cfg.keys())):
-            for myvar in sorted(cfg.get(nml).keys()):
-                #TODO: unquote option
-                print "%s/%s" % (nml,cfg.get(nml).get(myvar).toStr(clean=True).strip())
-        sys.exit(0)
- 
-    if options.pprint:
-        for nml in ([options.namelist] if options.namelist else sorted(cfg.keys())):
-            print cfg.get(nml).toStr(clean=True,uplowcase=True)
->>>>>>> 5d9a9ab5
         sys.exit(0)
  
     # Generate output
