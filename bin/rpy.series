--- conflicted
+++ resolved
@@ -9,11 +9,8 @@
    rpy.series  -v \
         --var 'nomvar=tt, ip1=11733' 'nomvar=tt, ip1=8034' \
         --ll '45.,273.5' '46.,274.' \
-<<<<<<< HEAD
-=======
         --title "TT for levels: 0.9733 sg and 0.6034 sg"\
         --axe "TT [C]"\
->>>>>>> e9cc0453
         -i $CMCGRIDF/prog/regeta/$(date '+%Y%m%d')00_*
 """
 
