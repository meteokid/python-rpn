#!/usr/bin/env python
#!/usr/bin/env python2
# -*- coding: utf-8 -*-
# Author: Stephane Chamberland <stephane.chamberland@canada.ca>
# Copyright: LGPL 2.1
"""
Example:
   rpy.profile  -v --inlog \
        --var 'nomvar=tt, ip2=0' 'nomvar=tt, ip2=48' \
        --ll '45.,273.5' '46.,274.' \
<<<<<<< HEAD
=======
        --axe 'TT [C]' \
>>>>>>> e9cc0453
        -i $CMCGRIDF/prog/regeta/$(date '+%Y%m%d')00_*
"""

import sys
import matplotlib.pyplot as plt
import numpy as np

import rpnpy.librmn.all as rmn
import rpnpy.vgd.all as vgd

## def get_xmldict(varname):
##     import xml.etree.ElementTree as ET
##     AFSISIO = os.getenv('AFSISIO').strip()
##     xmldict = os.path.join(AFSISIO,'datafiles','constants','ops.variable_dictionary.xml')
##     tree = ET.parse(xmldict)
##     root = tree.getroot()
##     #for child in root: 
##     for child in root.iter('metvar'):
##         print child.find('nomvar').text.encode('ascii', 'replace')
##         for item in child.find('description').findall('short'): #/short lang=en
##             if item.get('lang') == 'en':
##                 print item.text.encode('ascii', 'replace')
##         print child.find('measure').find('real').find('units').text.encode('ascii', 'xmlcharrefreplace') #/real/units
        
##         ## for child1 in child:
##         ##         print child1.tag, child1.attrib


def get_levels_keys(fileId, nomvar, datev=-1, ip2=-1, ip3=-1,
                    typvar=' ', etiket=' ',
                    vGrid=None, thermoMom='VIPT', verbose=False):
    """
    """
    #TODO: try to get the sorted ip1 list w/o vgrid, because vgrid doesn;t support 2 different vertical coor in the same file (or list of linked files)
    
    # Get the vgrid definition present in the file
    if vGrid is None:
        if verbose:
            print("Getting vertical grid description")
        vgd.vgd_put_opt('ALLOW_SIGMA', vgd.VGD_ALLOW_SIGMA)
        vGrid = vgd.vgd_read(fileId)
        
    vip  = vgd.vgd_get(vGrid, thermoMom)
    if verbose:
        vkind    = vgd.vgd_get(vGrid, 'KIND')
        vver     = vgd.vgd_get(vGrid, 'VERS')
        VGD_KIND_VER_INV = dict((val, key) for key, val in vgd.VGD_KIND_VER.iteritems())
        vtype = VGD_KIND_VER_INV[(vkind,vver)]
        print("Found %d %s levels of type %s" % (len(vip), thermoMom, vtype))

    # Trim the list of ip1 to actual levels in files for nomvar
    # since the vgrid in the file is a super set of all levels
    # and get their "key"
    vipkeys = []
    for ip1 in vip:
        (lval, lkind) = rmn.convertIp(rmn.CONVIP_DECODE, ip1)
        key = rmn.fstinf(fileId, nomvar=nomvar, datev=datev, ip2=ip2, ip3=ip3,
                         ip1=rmn.ip1_all(lval, lkind),
                         typvar=typvar, etiket=etiket)
        if key is not None:
            vipkeys.append((ip1, key['key']))
            if datev == -1 or ip2 == -1 or ip3 == -1 or typvar.strip() == '' or etiket.strip() == '':
                meta   = rmn.fstprm(key)
                datev  = meta['datev']
                ip2    = meta['ip2']
                ip3    = meta['ip3']
                typvar = meta['typvar']
                etiket = meta['etiket']
    return (nomvar, datev, ip2, ip3, typvar, etiket, vGrid, vipkeys)


def get_data_profile(fileId, xy, ll, 
             nomvar, datev=-1, ip2=-1, ip3=-1, typvar=' ', etiket=' ',
             verbose=False):
    """
    """
    # Get the list of ip1 on thermo, momentum levels in this file
    vGrid = None
    (nomvar, datev, ip2, ip3, typvar, etiket, vGrid, viptkeys) = \
        get_levels_keys(fileId, nomvar, datev, ip2, ip3, typvar, etiket,
                        vGrid=vGrid, thermoMom='VIPT', verbose=verbose)

    (nomvar, datev, ip2, ip3, typvar, etiket, vGrid, vipmkeys) = \
        get_levels_keys(fileId, nomvar, datev, ip2, ip3, typvar, etiket,
                        vGrid=vGrid, thermoMom='VIPM', verbose=verbose)

    if len(vipmkeys) > len(viptkeys):
        if verbose: print("Using Momentum level list")
        viptkeys = vipmkeys
    elif verbose: print("Using Thermo level list")

    if verbose or len(viptkeys) == 0:
        print("Found %d records for %s ip2=%d datev=%d etiket=%s" % (len(viptkeys), nomvar, ip2, datev, etiket))
        
    if len(viptkeys) == 0:
        return None

    ip1list = [x[0] for x in viptkeys]
    xpts = [x[0] for x in xy]
    ypts = [x[1] for x in xy]
    lats = [l[0] for l in ll]
    lons = [l[1] for l in ll]

    # Read rfld and extract relevent points
    MB2PA = 100.
    rfldName = vgd.vgd_get(vGrid, 'RFLD')
    shape = (len(xy)+len(ll),)
    rfld  = np.empty(shape, dtype=np.float32, order='F')
    rfld[:] = 1000. * MB2PA
    if rfldName:
        rec = rmn.fstlir(fileId, nomvar=rfldName, datev=datev, ip2=ip2, ip3=ip3,
                         typvar=typvar, etiket=etiket)
        if rec is None:
            rec = rmn.fstlir(fileId, nomvar=rfldName, datev=datev, ip2=ip2,
                           typvar=typvar, etiket=etiket)
        if rec is None:
            rec = rmn.fstlir(fileId, nomvar=rfldName, datev=datev, ip2=ip2,
                           etiket=etiket)
        if rec is None:
            rec = rmn.fstlir(fileId, nomvar=rfldName, datev=datev, ip2=ip2)
        if rec is None:
            rec = rmn.fstlir(fileId, nomvar=rfldName, datev=datev)
        if rec is None:
            rec = rmn.fstlir(fileId, nomvar=rfldName)
        if not rec is None:
            if verbose:
                print("Read %s ip1=%d ip2=%d ip3=%d typv=%s etk=%s" %
                      (rec['nomvar'], rec['ip1'], rec['ip2'], rec['ip3'],
                       rec['typvar'], rec['etiket']))
            g = rmn.readGrid(fileId, rec)
            if len(xpts) > 0:
                v1 = rmn.gdxysval(g['id'], xpts, ypts, rec['d'])
                rfld[0:len(xy)] = v1[:]
            if len(lats) > 0:
                v1 = rmn.gdllsval(g['id'], lats, lons, rec['d'])
                rfld[len(xy):len(xy)+len(ll)] = v1[:]
            rfld[:] *= MB2PA
            
    # Compute pressure
    if verbose:
        print("Computing pressure levels")
    pmb = vgd.vgd_levels(vGrid, rfld, ip1list)
    pmb[:,:] /= MB2PA

    #Allocate and read
    shape = (len(xy)+len(ll), len(viptkeys))
    data  = np.empty(shape, dtype=np.float32, order='F')
    ilvl  = 0
    rec   = {}
    rec['d'] = None
    hGrid = None
    for ip1,key in viptkeys:
        rec = rmn.fstluk(key, dataArray=rec['d'])
        if hGrid is None:
           hGrid = rmn.readGrid(fileId, rec)
        vals = rmn.gdxysval(hGrid['id'], xpts, ypts, rec['d'])
        data[0:len(xy),ilvl] = vals[:]
        vals = rmn.gdllsval(hGrid['id'], lats, lons, rec['d'])
        data[len(xy):len(xy)+len(ll),ilvl] = vals[:]
        if verbose:
            (lval, lkind) = rmn.convertIp(rmn.CONVIP_DECODE, rec['ip1'])
            print("%3d: Read %s ip1=(%9d, %8f%s) ip2=%3d ip3=%5d typv=%s etk=%s (p=%8.2f) v=%s" %
                  (ilvl, rec['nomvar'], rec['ip1'], lval, rmn.kindToString(lkind),
                   rec['ip2'], rec['ip3'], rec['typvar'], rec['etiket'], 
                   pmb[0,ilvl], str(data[:,ilvl])))
        ilvl +=1

    rec.update({
        'd'   : data,
        'pmb' : pmb,
        'xy'  : xy,
        'll'  : ll
        })
    return rec


def plot_profile(varlist, title=None, axename=None, xzoom=None, yzoom=None, inLog=True):
    """
    """
    #TODO: get full name and units from dict
    #TODO: log or not log option
    if title is None:
        title = 'Profile of %s' % varlist[0]['nomvar']
    plt.title(title)
    if axename is None:
        axename = varlist[0]['nomvar']
    plt.xlabel(axename)        
    plt.ylabel('P [hPa]')

    font = {'family': 'monospace',#'serif',
            'weight': 'normal',
            'size': 'x-small',
            }

    markers = ('-','-.','--',':')
    colors = ('-','-.','--',':')
    imark = 0
    pmin = 9999.
    pmax = 0.
    for var in varlist:
        if var is None:
            continue
        (varname, ip2, datev, xy, ll, d, pmb, etk) = \
            (var['nomvar'], var['ip2'], var['datev'], var['xy'], var['ll'],
             var['d'], var['pmb'], var['etiket'])
        pmin = min(pmin, pmb.min())
        pmax = max(pmax, pmb.max())
        d1,d2 = rmn.newdate(rmn.NEWDATE_STAMP2PRINT, datev)
        vdatev = "%8.8d.%4.4d" % (d1,d2/10000)
        #TODO: filter data by yzoom
        for istat in xrange(len(xy)):
            (i,j) = xy[istat]
            y = pmb[istat,:][::-1]
            x = d[istat,:][::-1]
            plt.plot(x, y, markers[imark],
                     label="%s xy:(%6.1f,%6.1f) datev=%s (%3dh) %12s" %
                     (varname,i,j, vdatev[0:12], ip2, etk))
        for istat in xrange(len(ll)):
            (i,j) = ll[istat]
            y = pmb[len(xy)+istat,:][::-1]
            x = d[len(xy)+istat,:][::-1]
            plt.plot(x, y, markers[imark],
                     label="%s ll:(%6.1f,%6.1f) datev=%s (%3dh) %12s" %
                     (varname,i,j, vdatev[0:13], ip2, etk))
        imark += 1
        if imark >= len(markers): imark=0

    if isinstance(yzoom, (list, tuple)):
        if yzoom[0] is not None and yzoom[0] > pmin: pmin = yzoom[0]
        if yzoom[1] is not None and yzoom[1] < pmax: pmax = yzoom[1]
    # Tweak spacing to prevent clipping of ylabel
    #plt.subplots_adjust(left=0.15)
    #plt.xticks(np.arange(min(varlist[0]['t']), max(varlist[0]['t'])+1, 6.0))
    ax = plt.gca()
    if inLog: ax.set_yscale('log')
    ax.set_ylim((pmax,pmin))
    if isinstance(xzoom, (list, tuple)):
        ax.set_xlim(xzoom)
    ## ticks = (1000., 950., 900., 850., 800., 750., 500., 250., 100., 10.)
    ## ticks = np.arange(pmin,float(int(pmax/100.))*100.,50)
    ## ticks = list([pmin]) + list(np.arange(100.,pmax,100))
    ##ticks = list(np.arange(100.,pmax,100))
    ticks = [ x for x in (1000., 925., 850., 700., 500., 400., 300., 250., 200., 150., 100., 70.,50., 30., 20., 10.) if x >= pmin and x <= pmax]
    plt.yticks(ticks)
    ax.set_yticklabels([str(x) for x in ticks])
    plt.legend(prop=font)
    plt.grid()
    plt.show()


def xy2list(xy):
    """
    Split string with format
    x1,y1
    x1,y1,x2,y2
    (x1,y1),(x2,y2)
    """
    if xy is None or xy == '':
        return []
    if isinstance(xy, str):
        xy = (xy, )
    xy2 = []
    for xy1 in xy:
        xy2 += xy1.replace('(','').replace(')','').split(',')
    return [(float(xy2[i*2]),float(xy2[i*2+1])) for i in xrange(len(xy2)//2)]


def varstr2dict(var):
    """
    Split string with format
    ...
    """
    mydict = {
        'nomvar' : ' ',
        'datev' : -1,
        'ip2' : -1,
        'ip3' : -1,
        'typvar' : ' ',
        'etiket' : ' '
        }
    mydict.update(dict([[k.strip() for k in keyval.split('=',1)] for keyval in var.split(',')]))
    if 'vdatev' in mydict.keys():
        (yyyymmdd, hhmmsshh0) = mydict['vdatev'].split('.')
        hhmmsshh = int(hhmmsshh0) * 10**(8-len(hhmmsshh0))
        datev = rmn.newdate(rmn.NEWDATE_PRINT2STAMP, int(yyyymmdd), hhmmsshh)
        if datev is not None:
            mydict['datev'] = datev
    for k in ('ip2', 'ip3', 'datev'):
        mydict[k] = int(mydict[k])
    return mydict


if __name__ == "__main__":
    import argparse
    import glob

    # Command line arguments
    desc="Draw vertical profile"
    usage = """
    %(prog)s -i filenames [options]
    """
    epilog = "For var, accepted keywords are: \n   nomvar, ip2, ip3, typvar, etiket, datev, vdatev\nnomvar is mandatory\nany ommited keyword is equivalent to wildcard (select any)\ndatev is the CMC datetime stamp\nvdatev is the date human readable format: YYYYMMDD.hhmm\nif both datev and vdatev are provided, datev is ignored (using vdatev)"
    parser = argparse.ArgumentParser(
        description=desc, usage=usage, epilog=epilog,
        prefix_chars='-+', formatter_class=argparse.RawDescriptionHelpFormatter)

    parser.add_argument("-i", "--input", dest="inputFile",
                        nargs='+', required=True, type=str, default=[],
                        help="Input RPN Std File name")

    parser.add_argument("--var", dest="varlist",
                        nargs='+', required=True, type=str, default=[],
                        metavar="'nomvar=AA, ip2=99, ...'",
                        help="Var selection criteria, e.g.: 'nomvar=AA, ip2=99, ip3=-1, typvar=A, etiket=myetk, datev=-1, vdatev=20160314.0000'")


    ## parserg1 = parser.add_mutually_exclusive_group()
    parser.add_argument("--xy", dest="xy",
                        nargs='+', type=str, default=[],
                        metavar="'x,y'",
                        help="x,y position of stations to plot: 'x1,y1' 'x2,y2' ...")

    parser.add_argument("--ll", dest="ll",
                        nargs='+', type=str, default=[],
                        metavar="'lat,lon'",
                        help="lat,lon of stations to plot: 'la1,lo1' 'la2,lo2' ...")

    
    parser.add_argument("--title", dest="title", default=None,
                        help="Figure Title")
    parser.add_argument("--axe", dest="axename", default=None,
                        help="Figure Y axe name and utils")

    parser.add_argument("-v", "--verbose", dest="verbose", action="store_true",
                        help="Verbose mode")
        
    parser.add_argument("--xzoom", dest="xzoom", default=None, type=str,
                        help="min max value of the x axis: 'vmin, vmax'")
    parser.add_argument("--yzoom", dest="yzoom", default=None, type=str,
                        help="min max value of the y axis: 'vmin, vmax'")
    parser.add_argument("--inlog", dest="inlog", action="store_true",
                        help="Plot with log scale on the y axis")

    args = parser.parse_args()

    if len(args.xy) + len(args.ll) == 0:
        sys.stderr.write("\nError: Need to provide at least one xy or ll.\n\n")
        parser.print_help()
        sys.exit(1)

    files = args.inputFile if len(args.inputFile) > 1 else glob.glob(args.inputFile[0])
    xy    = xy2list(args.xy)
    ll    = xy2list(args.ll)
    xzoom = None if args.xzoom is None else [float(x) for x in str(args.xzoom).split(',')]
    yzoom = None if args.yzoom is None else [float(x) for x in str(args.yzoom).split(',')]

    if xzoom is not None:
        if not isinstance(xzoom,(list, tuple)) or len(xzoom) != 2:
            sys.stderr.write("\nError: Wrong xzoom specification.\n\n")
            parser.print_help()
            sys.exit(1)
    if yzoom is not None:
        if not isinstance(yzoom,(list, tuple)) or len(yzoom) != 2:
            sys.stderr.write("\nError: Wrong yzoom specification.\n\n")
            parser.print_help()
            sys.exit(1)

    try:
        rmn.fstopt(rmn.FSTOP_MSGLVL,rmn.FSTOPI_MSG_CATAST)
        fileId = rmn.fstopenall(files, verbose=args.verbose)
    except:
        sys.stderr.write('ERROR: Problem opening: %s\n' % str(files))
        raise #sys.exit(1)

    try:
        varlist = []
        for var in args.varlist:
            vardict = varstr2dict(var)
            if not vardict['nomvar'].strip():
                sys.stderr.write("\nWARNING: Skippping, no nomvar: {0}.\n\n".\
                                 format(var))
                continue
            varlist.append(
                get_data_profile(
                    fileId, xy, ll, vardict['nomvar'], vardict['datev'],
                    vardict['ip2'], vardict['ip3'], vardict['typvar'],
                    vardict['etiket'], verbose=args.verbose))
    except:
        raise #pass
    finally:
        rmn.fstcloseall(fileId)

    if None in varlist:
        sys.stderr.write('ERROR: Problem getting requested fields\n')
        sys.exit(1)

    plot_profile(varlist, args.title, args.axename, xzoom, yzoom, args.inlog)
    
        
# -*- Mode: C; tab-width: 4; indent-tabs-mode: nil -*-
# vim: set expandtab ts=4 sw=4:
# kate: space-indent on; indent-mode cstyle; indent-width 4; mixedindent off;<|MERGE_RESOLUTION|>--- conflicted
+++ resolved
@@ -8,10 +8,7 @@
    rpy.profile  -v --inlog \
         --var 'nomvar=tt, ip2=0' 'nomvar=tt, ip2=48' \
         --ll '45.,273.5' '46.,274.' \
-<<<<<<< HEAD
-=======
         --axe 'TT [C]' \
->>>>>>> e9cc0453
         -i $CMCGRIDF/prog/regeta/$(date '+%Y%m%d')00_*
 """
 
