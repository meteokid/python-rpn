/*
Module Fstdc contains the functions used to access RPN Standard Files (rev 2000)
@author: Michel Valin <michel.valin@ec.gc.ca>
@author: Mario Lepine <mario.lepine@ec.gc.ca>
@author: Stephane Chamberland <stephane.chamberland@ec.gc.ca>
@date: 2009-09
*/
/* #define DEBUG On */
#include <Python.h>
#include <numpy/arrayobject.h>

#include <rpnmacros.h>
#include "armnlib.h"

#include <strings.h>

#include "utils/py_capi_ftn_utils.h"
#include "utils/get_corners_xy.h"
#include "rpn_version.h"

#define FSTDC_FILE_RW "RND+R/W"
#define FSTDC_FILE_RW_OLD "RND+R/W+OLD"
#define FSTDC_FILE_RO "RND+R/O"

#define LEVEL_KIND_MSL 0
#define LEVEL_KIND_SIG 1
#define LEVEL_KIND_PMB 2
#define LEVEL_KIND_ANY 3
#define LEVEL_KIND_MGL 4
#define LEVEL_KIND_HYB 5
#define LEVEL_KIND_TH 6

static const int withFortranOrder = 1;

//TODO: add more Error distinctions to catch more specific things
static PyObject *FstdcError;
static PyObject *FstdcTooManyRecError;

static PyObject *Fstdc_version(PyObject *self, PyObject *args);
static PyObject *Fstdc_fstouv(PyObject *self, PyObject *args);
static PyObject *Fstdc_fstvoi(PyObject *self, PyObject *args);
static PyObject *Fstdc_fstrwd(PyObject *self, PyObject *args);
static PyObject *Fstdc_fstinf(PyObject *self, PyObject *args);
static PyObject *c2py_fstprm(int handle);
static PyObject *Fstdc_fstinl(PyObject *self, PyObject *args);
static PyObject *Fstdc_fstsui(PyObject *self, PyObject *args);
static PyObject *Fstdc_fstluk(PyObject *self, PyObject *args);
static PyObject *Fstdc_fst_edit_dir(PyObject *self, PyObject *args);
static PyObject *Fstdc_fstecr(PyObject *self, PyObject *args);
static PyObject *Fstdc_fsteff(PyObject *self, PyObject *args);
static PyObject *Fstdc_fstfrm(PyObject *self, PyObject *args);
static PyObject *Fstdc_cxgaig(PyObject *self, PyObject *args);
static PyObject *Fstdc_cigaxg(PyObject *self, PyObject *args);
static PyObject *Fstdc_level_to_ip1(PyObject *self, PyObject *args);
static PyObject *Fstdc_ip1_to_level(PyObject *self, PyObject *args);
static PyObject *Fstdc_newdate(PyObject *self, PyObject *args);
static PyObject *Fstdc_difdatr(PyObject *self, PyObject *args);
static PyObject *Fstdc_incdatr(PyObject *self, PyObject *args);
static PyObject *Fstdc_datematch(PyObject *self, PyObject *args);
static PyObject *Fstdc_ezgetlalo(PyObject *self, PyObject *args);
// Add option-setting for ezscint
static PyObject *Fstdc_ezgetopt(PyObject *self, PyObject *args);
static PyObject *Fstdc_ezsetopt(PyObject *self, PyObject *args);
static PyObject *Fstdc_ezsetval(PyObject *self, PyObject *args);
static PyObject *Fstdc_ezgetval(PyObject *self, PyObject *args);

static int getGridHandle(int ni,int nj,char *grtyp,char *grref,
    int ig1,int ig2,int ig3,int ig4,int i0, int j0,
    PyArrayObject *xs,PyArrayObject *ys);
static int isGridValid(int ni,int nj,char *grtyp,char *grref,
    int ig1,int ig2,int ig3,int ig4,int i0, int j0,
    PyArrayObject *xs,PyArrayObject *ys);
static int isGridTypeValid(char *grtyp);
static PyObject *Fstdc_ezinterp(PyObject *self, PyObject *args);


static char Fstdc_version__doc__[] = "(version,lastUpdate) = Fstdc.version()";

static PyObject *Fstdc_version(PyObject *self, PyObject *args) {
    return Py_BuildValue("(ss)",VERSION,LASTUPDATE);
}


static char Fstdc_fstouv__doc__[] =
        "Interface to fstouv and fnom to open a RPN 2000 Standard File\n\
        iunit = Fstdc.fstouv(iunit,filename,options)\n\
        @param iunit unit number of the file handle, 0 for a new one (int)\n\
        @param filename (string)\n\
        @param option type of file and R/W options (string)\n\
        @return File unit number (int), NULL on error\n\
        @exception TypeError\n\
        @exception Fstdc.error";

static PyObject *Fstdc_fstouv(PyObject *self, PyObject *args) {
    int iun=0,errorCode;
    char *filename="None";
    char *options="RND";
    if (!PyArg_ParseTuple(args, "iss",&iun,&filename,&options)) {
        return NULL;
    }
    errorCode = c_fnom(&iun,filename,options,0);
    if (errorCode >= 0)
        errorCode = c_fstouv(iun,filename,options);
    if (errorCode >= 0) {
        return Py_BuildValue("i",iun);
    } else {
        PyErr_SetString(FstdcError,"Failed to open file");
        return NULL;
    }
}


static char Fstdc_fstvoi__doc__[] =
        "Print a list view a RPN Standard File rec (Interface to fstvoi)\n\
        Fstdc.fstvoi(iunit,option)\n\
        @param iunit file unit number handle returned by Fstdc_fstouv (int)\n\
        @param option 'OLDSTYLE' or 'NEWSTYLE' (sting)\n\
        @return None\n\
        @exception TypeError";

static PyObject *Fstdc_fstvoi(PyObject *self, PyObject *args) {
    char *options="NEWSTYLE";
    int iun;
    if (!PyArg_ParseTuple(args, "is",&iun,&options)) {
        return NULL;
    }
    c_fstvoi(iun,options);
    Py_INCREF(Py_None);
    return Py_None;
}


static char Fstdc_fstrwd__doc__[] =
        "Interface to fstrwd to rewind a RPN 2000 Standard File\n\
        Fstdc.fstrwd(iunit)\n\
        @param iunit unit number of the file handle, 0 for a new one (int)\n\
        @exception TypeError\n\
        @exception Fstdc.error";

static PyObject *Fstdc_fstrwd(PyObject *self, PyObject *args) {
    int iun=0,errorCode;
    if (!PyArg_ParseTuple(args, "i",&iun)) {
        return NULL;
    }
	 errorCode = c_fstrwd(iun);
    if (errorCode >= 0) {
		  Py_INCREF(Py_None);
		  return Py_None;
    } else {
        PyErr_SetString(FstdcError,"Failed to rewind file");
        return NULL;
    }
}


static char Fstdc_fstinf__doc__[] =
        "Find a record matching provided criterias (Interface to fstinf, dsfsui, fstinfx)\n\
        recParamDict = Fstdc.fstinf(iunit,nomvar,typvar,etiket,ip1,ip2,ip3,datev,inhandle)\n\
        @param iunit file unit number handle returned by Fstdc_fstouv (int)\n\
        @param nomvar seclect according to var name, blank==wildcard (string)\n\
        @param typvar seclect according to var type, blank==wildcard (string)\n\
        @param etiket seclect according to etiket, blank==wildcard (string)\n\
        @param ip1 seclect according to ip1, -1==wildcard  (int)\n\
        @param ip2 seclect according to ip2, -1==wildcard (int)\n\
        @param ip3  seclect according to ip3, -1==wildcard (int)\n\
        @param datev seclect according to date of validity, -1==wildcard (int)\n\
        @param inhandle selcation criterion; inhandle=-2:search with criterion from start of file; inhandle=-1==fstsui, use previously provided criterion to find the next matching one; inhandle>=0 search with criterion from provided rec-handle (int)\n\
        @returns python dict with record handle + record params keys/values\n\
        @exception TypeError\n\
        @exception Fstdc.error";

static PyObject *Fstdc_fstinf(PyObject *self, PyObject *args) {
    int iun, inhandle=-2, ni=0, nj=0, nk=0, datev=0, ip1=0, ip2=0, ip3=0,handle=0;
    char *typvar, *nomvar, *etiket;

    if (!PyArg_ParseTuple(args, "isssiiiii",&iun,&nomvar,&typvar,&etiket,&ip1,&ip2,&ip3,&datev,&inhandle)) {
        return NULL;
    }
    if (inhandle < -1) {
        handle = c_fstinf(iun,&ni,&nj,&nk,datev,etiket,ip1,ip2,ip3,typvar,nomvar);
    } else if (inhandle == -1) {
        handle = c_fstsui(iun,&ni,&nj,&nk);
    } else if (inhandle >= 0) {
        handle = c_fstinfx(inhandle,iun,&ni,&nj,&nk,datev,etiket,ip1,ip2,ip3,typvar,nomvar);
    }
    return c2py_fstprm(handle);
}


static PyObject *c2py_fstprm(int handle) {
    int ni=0, nj=0, nk=0, ip1=0, ip2=0, ip3=0;
    char TYPVAR[3]={' ',' ','\0'};
    char NOMVAR[5]={' ',' ',' ',' ','\0'};
    char ETIKET[13]={' ',' ',' ',' ',' ',' ',' ',' ',' ',' ',' ',' ','\0'};
    char GRTYP[2]={' ','\0'};
    int dateo=0, deet=0, npas=0, nbits=0, datyp=0, ig1=0, ig2=0, ig3=0, ig4=0;
    int swa=0, lng=0, dltf=0, ubc=0, extra1=0, extra2=0, extra3=0;
    int errorCode;

    errorCode = 0;
    if (handle >= 0) {
        errorCode =  c_fstprm(handle,&dateo,&deet,&npas,&ni,&nj,&nk,&nbits,&datyp,
            &ip1,&ip2,&ip3,TYPVAR,NOMVAR,ETIKET,GRTYP,&ig1,&ig2,&ig3,&ig4,
            &swa,&lng,&dltf,&ubc,&extra1,&extra2,&extra3);
    }
    if (errorCode < 0 || handle < 0) {
        PyErr_SetString(FstdcError,"Problem getting record parameters");
        return NULL;
    }
    return Py_BuildValue("{s:i,s:i,s:i,s:i,s:i,s:i,s:i,s:i,s:i,s:i,s:i,s:i,s:s,s:s,s:s,s:s,s:i,s:i,s:i,s:i}",
            "handle",handle,"ni",ni,"nj",nj,"nk",nk,"dateo",dateo,"ip1",ip1,"ip2",ip2,"ip3",ip3,
            "deet",deet,"npas",npas,"datyp",datyp,"nbits",nbits,
            "type",TYPVAR,"nom",NOMVAR,"etiket",ETIKET,"grtyp",GRTYP,
            "ig1",ig1,"ig2",ig2,"ig3",ig3,"ig4",ig4,"datev",extra1);
}


static char Fstdc_fstinl__doc__[] =
        "Find all records matching provided criterias (Interface to fstinl)\n\
        Warning: list is limited to the first 50000 records in a file, subsequent matches raises Fstdc.tooManyRecError and are ignored.\n\
        recList = Fstdc.fstinl(iunit,nomvar,typvar,etiket,ip1,ip2,ip3,datev)\n\
        param iunit file unit number handle returned by Fstdc_fstouv (int)\n\
        @param nomvar seclect according to var name, blank==wildcard (string)\n\
        @param typvar seclect according to var type, blank==wildcard (string)\n\
        @param etiket seclect according to etiket, blank==wildcard (string)\n\
        @param ip1 seclect according to ip1, -1==wildcard  (int)\n\
        @param ip2 seclect according to ip2, -1==wildcard (int)\n\
        @param ip3  seclect according to ip3, -1==wildcard (int)\n\
        @param datev seclect according to date of validity, -1==wildcard (int)\n\
        @returns python dict with handles+params of all matching records\n\
        @exception TypeError\n\
        @exception Fstdc.error\n\
        @exception Fstdc.tooManyRecError";

static PyObject *Fstdc_fstinl(PyObject *self, PyObject *args) {
    int i,iun, ier, ni=0, nj=0, nk=0, datev=0, ip1=0, ip2=0, ip3=0;
    char *typvar, *nomvar, *etiket;
    int nMatch=0,maxMatch=50000,recHandleMatchList[50000];
    PyObject *recParamList,*recParam;

    if (!PyArg_ParseTuple(args, "isssiiii",&iun,&nomvar,&typvar,&etiket,&ip1,&ip2,&ip3,&datev)) {
        return NULL;
    }
    recParamList = PyList_New(0);
    //Py_INCREF(recParamList);
    ier = c_fstinl(iun, &ni, &nj, &nk,datev,etiket,ip1,ip2,ip3,typvar,nomvar,recHandleMatchList,&nMatch,maxMatch);
    if (ier<0) {
        PyErr_SetString(FstdcError,"Problem getting record list");
        return NULL;
    }
    if (nMatch == maxMatch)
        PyErr_SetString(FstdcTooManyRecError,"Reached max number of rec/match");
    for (i=0; i < nMatch; i++) {
        recParam = c2py_fstprm(recHandleMatchList[i]);
        if (recParam == NULL)
            return NULL;
        PyList_Append(recParamList,recParam);
        // PyList_Append copies the reference (SetItem doesn't)
        Py_XDECREF(recParam);
    }
    return recParamList;
}


static char Fstdc_fstsui__doc__[] =
        "Find next record matching criterions (Interface to fstsui)\n\
        recParamDict = Fstdc.fstsui(iunit)\n\
        @param iunit file unit number handle returned by Fstdc_fstouv (int)\n\
        @returns python dict with record handle + record params keys/values\n\
        @exception TypeError\n\
        @exception Fstdc.error";

static PyObject *Fstdc_fstsui(PyObject *self, PyObject *args) {
    int iun, ni=0, nj=0, nk=0, handle;
    if (!PyArg_ParseTuple(args, "i",&iun)) {
        return NULL;
    }
    handle = c_fstsui(iun,&ni,&nj,&nk);
    return c2py_fstprm(handle);
}


static char Fstdc_fstluk__doc__[] =
        "Read record data on file (Interface to fstluk)\n\
        myRecDataDict = Fstdc.fstluk(ihandle)\n\
        @param ihandle record handle (int) \n\
        @return record data (numpy.ndarray)\n\
        @exception TypeError\n\
        @exception Fstdc.error";

static PyObject *Fstdc_fstluk(PyObject *self, PyObject *args) {
    PyArrayObject *newarray;
    int ndims=3;
    long dims[3]={1,1,1};
    int type_num=NPY_FLOAT;
    int ni=0, nj=0, nk=0, ip1=0, ip2=0, ip3=0;
    char TYPVAR[3]={' ',' ','\0'};
    char NOMVAR[5]={' ',' ',' ',' ','\0'};
    char ETIKET[13]={' ',' ',' ',' ',' ',' ',' ',' ',' ',' ',' ',' ','\0'};
    char GRTYP[2]={' ','\0'};
    int handle, errorCode=-1;
    int dateo=0, deet=0, npas=0, nbits=0, datyp=0, ig1=0, ig2=0, ig3=0, ig4=0;
    int swa=0, lng=0, dltf=0, ubc=0, extra1=0, extra2=0, extra3=0;

    if (!PyArg_ParseTuple(args, "i",&handle)) {
        return NULL;
    }
    if (handle >= 0) {
        errorCode =  c_fstprm(handle,&dateo,&deet,&npas,&ni,&nj,&nk,&nbits,&datyp,
            &ip1,&ip2,&ip3,TYPVAR,NOMVAR,ETIKET,GRTYP,&ig1,&ig2,&ig3,&ig4,
            &swa,&lng,&dltf,&ubc,&extra1,&extra2,&extra3);
    }
    if (errorCode < 0 || handle < 0) {
        PyErr_SetString(FstdcError,"Problem getting record parameters");
        return NULL;
    }

    if (datyp == 0 || datyp == 2 || datyp == 4 || datyp == 130 || datyp == 132)
        type_num=NPY_INT;
    else if (datyp == 1 || datyp == 5 || datyp == 6 || datyp == 134 || datyp == 133) {
        /* csubich -- if nbits > 32, then we're dealing with double-precision
         *            data; treating it as a float will cause a segfault. */
        if (nbits > 32) {
            type_num=NPY_DOUBLE;
        } else {
            type_num=NPY_FLOAT;
        }
    }
    else if (datyp == 3 )
        type_num=NPY_CHAR;
    else {
        PyErr_SetString(FstdcError,"Unrecognized data type");
        return NULL;
    }
    dims[0] = (ni>1) ? ni : 1  ;
    dims[1] = (nj>1) ? nj : 1 ;
    dims[2] = (nk>1) ? nk : 1 ;
    if (nk>1) ndims=3;
    else if (nj>1) ndims=2;
    else ndims=1;
    newarray = (PyArrayObject*)PyArray_EMPTY(ndims, (npy_intp*)dims, type_num,
                                             withFortranOrder);
    if (newarray == NULL) {
        PyErr_SetString(FstdcError,"Problem allocating mem");
        return NULL;
    }
    errorCode = c_fstluk((void*)(newarray->data),handle,&ni,&nj,&nk);
    if (errorCode >= 0)
        return (PyObject *)newarray;
    else {
        Py_DECREF(newarray);
        PyErr_SetString(FstdcError,"Problem reading rec data");
        return NULL;
    }
}


static char Fstdc_fst_edit_dir__doc__[] =
        "Rewrite the parameters of an rec on file, data part is unchanged (Interface to fst_edit_dir)\n\
        Fstdc.fst_edit_dir(ihandle,date,deet,npas,ni,nj,nk,ip1,ip2,ip3,typvar,nomvar,etiket,grtyp,ig1,ig2,ig3,ig4,datyp)\n\
        @param ihandle record handle (int)\n\
        @param ... \n\
        @exception TypeError\n\
        @exception Fstdc.error";

static PyObject *Fstdc_fst_edit_dir(PyObject *self, PyObject *args) {
    int handle=0;
    int errorCode=0;
    int ip1=-1, ip2=-1, ip3=-1;
    char *typvar, *nomvar, *etiket, *grtyp;
    int date=-1, deet=-1, npas=-1, ig1=-1, ig2=-1, ig3=-1, ig4=-1;
    int ni=-1,nj=-1,nk=-1,datyp=-1;

    if (!PyArg_ParseTuple(args, "iiiiiiiiiissssiiiii",
            &handle,&date,&deet,&npas,&ni,&nj,&nk,&ip1,&ip2,&ip3,&typvar,&nomvar,&etiket,&grtyp,&ig1,&ig2,&ig3,&ig4,&datyp)) {
        return NULL;
    }
    errorCode = c_fst_edit_dir(handle,date,deet,npas,ni,nj,nk,ip1,ip2,ip3,typvar,nomvar,etiket,grtyp,ig1,ig2,ig3,ig4,datyp);
    if (errorCode >= 0 ) {
        Py_INCREF(Py_None);
        return Py_None;
    } else {
        PyErr_SetString(FstdcError,"Problem setting rec param/meta");
        return NULL;
    }
}


static char Fstdc_fstecr__doc__[] =
        "Write record data & meta(params) to file (Interface to fstecr), always append (no overwrite)\n\
        Fstdc.fstecr(array,iunit,nomvar,typvar,etiket,ip1,ip2,ip3,dateo,grtyp,ig1,ig2,ig3,ig4,deet,npas,nbits)\n\
        @param array data to be written to file (numpy.ndarray)\n\
        @param iunit file unit number handle returned by Fstdc_fstouv (int)\n\
        @param ... \n\
        @exception TypeError\n\
        @exception Fstdc.error";

static PyObject *Fstdc_fstecr(PyObject *self, PyObject *args) {
    int iun, ip1=0, ip2=0, ip3=0, istat;
    char *typvar, *nomvar, *etiket, *grtyp;
    int dateo=0, deet=0, npas=0, nbits=0, ig1=0, ig2=0, ig3=0, ig4=0;
    int ni=0,nj=0,nk=0,datyp=-1,rewrit=0;
    int dtl=4;
    int dims[4];
    PyArrayObject *array;
    /* See http://web-mrb.cmc.ec.gc.ca/mrb/si/eng/si/index.html --
       fst_data_length is documented to always return 0. */
    /*extern int c_fst_data_length(int);*/

    if (!PyArg_ParseTuple(args, "Oisssiiiisiiiiiiii",
                          &array,&iun,&nomvar,&typvar,&etiket,&ip1,&ip2,&ip3,&dateo,&grtyp,&ig1,&ig2,&ig3,&ig4,&deet,&npas,&nbits,&datyp)) {
        return NULL;
    }
    if (isPyFtnArrayValid(array,RPN_DT_ANY)<0 || nbits<8 || nbits>64) {
        PyErr_SetString(FstdcError,"Invalid input data/meta");
        return NULL;
    }
    getPyFtnArrayDataTypeAndLen(&datyp,&dtl,array,&nbits);
    getPyFtnArrayDims(dims,array);
    ni = dims[0];
    nj = dims[1];
    nk = dims[2];
    istat = c_fstecr((void*)(array->data),(void*)(array->data),-nbits,iun,dateo,deet,npas,
        ni,nj,nk,ip1,ip2,ip3,typvar,nomvar,etiket,grtyp,ig1,ig2,ig3,ig4,
        datyp,rewrit);
    if (istat >= 0 ) {
        Py_INCREF(Py_None);
        return Py_None;
    } else {
        PyErr_SetString(FstdcError,"Problem writing rec param/meta");
        return NULL;
    }
}


static char Fstdc_fsteff__doc__[] =
        "Erase a record (Interface to fsteff)\n\
        Fstdc.fsteff(ihandle)\n\
        @param ihandle handle of the record to erase (int)\n\
        @exception TypeError\n\
        @exception Fstdc.error";

static PyObject *Fstdc_fsteff(PyObject *self, PyObject *args) {
    int handle=0,istat=0;
    if (!PyArg_ParseTuple(args, "i",&handle)) {
        return NULL;
    }
    istat = c_fsteff(handle);
    if (istat >= 0 ) {
        Py_INCREF(Py_None);
        return Py_None;
    } else {
        PyErr_SetString(FstdcError,"Problem erasing rec");
        return NULL;
    }
}


static char Fstdc_fstfrm__doc__[] =
        "Close a RPN 2000 Standard File (Interface to fclos to close) \n\
        Fstdc_fstfrm(iunit)\n\
        @param iunit file unit number handle returned by Fstdc_fstouv (int)\n\
        @exception TypeError\n\
        @exception Fstdc.error";

static PyObject *Fstdc_fstfrm(PyObject *self, PyObject *args) {
    int iun=0,istat1,istat2;
    if (!PyArg_ParseTuple(args, "i",&iun)) {
        return NULL;
    }
    istat1 = c_fstfrm(iun);
    istat2 = c_fclos(iun);
    if (istat1 >= 0 && istat2 >= 0) {
        Py_INCREF(Py_None);
        return Py_None;
    } else {
        PyErr_SetString(FstdcError,"Problem closing file");
        return NULL;
    }
}


static char Fstdc_cxgaig__doc__[] =
        "Encode grid descriptors (Interface to cxgaig)\n\
        (ig1,ig2,ig3,ig4) = Fstdc.cxgaig(grtyp,xg1,xg2,xg3,xg4) \n\
        @param ...TODO...\n\
        @return (ig1,ig2,ig3,ig4)\n\
        @exception TypeError\n\
        @exception Fstdc.error";

static PyObject *Fstdc_cxgaig(PyObject *self, PyObject *args) {
    F77_INTEGER fig1,fig2,fig3,fig4;
    F77_REAL fxg1,fxg2,fxg3,fxg4;
    float xg1,xg2,xg3,xg4;
    char *grtyp;
    if (!PyArg_ParseTuple(args, "sffff",&grtyp,&xg1,&xg2,&xg3,&xg4)) {
        return NULL;
    }
    fxg1 = (F77_REAL)xg1;
    fxg2 = (F77_REAL)xg2;
    fxg3 = (F77_REAL)xg3;
    fxg4 = (F77_REAL)xg4;
    f77name(cxgaig)(grtyp,&fig1,&fig2,&fig3,&fig4,&fxg1,&fxg2,&fxg3,&fxg4);
    return Py_BuildValue("(iiii)",(int)fig1,(int)fig2,(int)fig3,(int)fig4);
}


static char Fstdc_cigaxg__doc__[] =
        "Decode grid descriptors (Interface to cigaxg)\n\
        (xg1,xg2,xg3,xg4) = Fstdc.cigaxg(grtyp,ig1,ig2,ig3,ig4)\n\
        @param ...TODO...\n\
        @return (xg1,xg2,xg3,xg4)\n\
        @exception TypeError\n\
        @exception Fstdc.error";

static PyObject *Fstdc_cigaxg(PyObject *self, PyObject *args) {
    int ig1,ig2,ig3,ig4;
    F77_INTEGER fig1,fig2,fig3,fig4;
    F77_REAL fxg1=0,fxg2=0,fxg3=0,fxg4=0;
    char *grtyp;
    if (!PyArg_ParseTuple(args, "siiii",&grtyp,&ig1,&ig2,&ig3,&ig4)) {
        return NULL;
    }
    fig1 = (F77_INTEGER)ig1;
    fig2 = (F77_INTEGER)ig2;
    fig3 = (F77_INTEGER)ig3;
    fig4 = (F77_INTEGER)ig4;
    f77name(cigaxg)(grtyp,&fxg1,&fxg2,&fxg3,&fxg4,&fig1,&fig2,&fig3,&fig4);
    return Py_BuildValue("(ffff)",(float)fxg1,(float)fxg2,(float)fxg3,(float)fxg4);
}



static char Fstdc_level_to_ip1__doc__[] =
        "Encode level value to ip1 (Interface to convip)\n\
        myip1List = Fstdc.level_to_ip1(level_list,kind) \n\
        @param level_list list of level values (list of float)\n\
        @param kind type of level (int)\n\
        @return [(ip1new,ip1old),...] (list of tuple of int)\n\
        @exception TypeError\n\
        @exception Fstdc.error";

static PyObject *Fstdc_level_to_ip1(PyObject *self, PyObject *args) {
    const int strglen = 30;
    int i,kind, nelm;
    F77_INTEGER fipnew, fipold, fmode, flag=0, fkind;
    F77_REAL flevel;
    char strg[strglen];
    PyObject *level_list, *ip1_list=Py_None, *item, *ipnewold_obj;

    if (!PyArg_ParseTuple(args, "Oi",&level_list,&kind)) {
        return NULL;
    }
    fkind = (F77_INTEGER)kind;
    nelm = PyList_Size(level_list);
    ip1_list = PyList_New(0);
    //Py_INCREF(ip1_list);
    for (i=0; i < nelm; i++) {
        item = PyList_GetItem(level_list,i);
        flevel = (F77_REAL)PyFloat_AsDouble(item);
        fmode = 2;
        f77name(convip)(&fipnew,&flevel,&fkind,&fmode,strg,&flag,(F77_INTEGER)strglen);
        fmode = 3;
        f77name(convip)(&fipold,&flevel,&fkind,&fmode,strg,&flag,(F77_INTEGER)strglen);
        ipnewold_obj = Py_BuildValue("(l,l)",(long)fipnew,(long)fipold);
        PyList_Append(ip1_list,ipnewold_obj);
        Py_XDECREF(ipnewold_obj);
    }
    return (ip1_list);
}


static char Fstdc_ip1_to_level__doc__[] =
        "Decode ip1 to level type,value (Interface to convip)\n\
        myLevelList = Fstdc.ip1_to_level(ip1_list)\n\
        @param tuple/list of ip1 values to decode\n\
        @return list of tuple (level,kind)\n\
        @exception TypeError\n\
        @exception Fstdc.error";

static PyObject *Fstdc_ip1_to_level(PyObject *self, PyObject *args) {
    const int strglen = 30;
    int i,nelm;
    F77_REAL flevel;
    F77_INTEGER fip1, fmode, flag=0, fkind;
    char strg[strglen];
    PyObject *ip1_list=Py_None, *level_list, *item, *level_kind_obj;

    if (!PyArg_ParseTuple(args, "O",&ip1_list)) {
        return NULL;
    }
    fmode = -1;
    nelm = PyList_Size(ip1_list);
    level_list = PyList_New(0);
    Py_INCREF(level_list);
    for (i=0; i < nelm; i++) {
        item  = PyList_GetItem(ip1_list,i);
        fip1  = (F77_INTEGER)PyLong_AsLong(item);
        f77name(convip)(&fip1,&flevel,&fkind,&fmode,strg,&flag,(F77_INTEGER)strglen);
        level_kind_obj = Py_BuildValue("(f,i)",(float)flevel,(int)fkind);
        PyList_Append(level_list,level_kind_obj);
        Py_XDECREF(level_kind_obj);
    }
    return (level_list);
}


static char Fstdc_newdate__doc__[] =
        "Convert data to/from printable format and CMC stamp (Interface to newdate)\n\
        (fdat1,fdat2,fdat3) = Fstdc.newdate(date1,date2,date3,mode)\n\
        @param ...see newdate doc... \n\
        @return tuple with converted date values ...see newdate doc...\n\
        @exception TypeError\n\
        @exception Fstdc.error";

static PyObject *Fstdc_newdate(PyObject *self, PyObject *args) {
    int date1,date2,date3,mode,istat;
    F77_INTEGER fdat1,fdat2,fdat3,fmode;
    if (!PyArg_ParseTuple(args, "iiii",&date1,&date2,&date3,&mode)) {
        return NULL;
    }
    fdat1 = (F77_INTEGER)date1;
    fdat2 = (F77_INTEGER)date2;
    fdat3 = (F77_INTEGER)date3;
    fmode = (F77_INTEGER)mode;
    istat = f77name(newdate)(&fdat1,&fdat2,&fdat3,&fmode);
    if (istat < 0) {
        PyErr_SetString(FstdcError,"Problem in newdate");
        return NULL;
    }
    return Py_BuildValue("(iii)",(int)fdat1,(int)fdat2,(int)fdat3);
}


static char Fstdc_difdatr__doc__[] =
        "Compute differenc between 2 CMC datatime stamps (Interface to difdatr)\n\
        nhours = Fstdc.difdatr(date1,date2)\n\
        @param date1 CMC datatime stamp (int)\n\
        @param date2 CMC datatime stamp (int)\n\
        @return number of hours = date2-date1 (float)\n\
        @exception TypeError";

static PyObject *Fstdc_difdatr(PyObject *self, PyObject *args) {
    int date1,date2;
    F77_REAL8 fnhours=0;
    F77_INTEGER fdat1,fdat2;
    if (!PyArg_ParseTuple(args, "ii",&date1,&date2)) {
        return NULL;
    }
    fdat1 = (F77_INTEGER)date1;
    fdat2 = (F77_INTEGER)date2;
    f77name(difdatr)(&fdat1,&fdat2,&fnhours);
    return Py_BuildValue("d",(double)fnhours);
}


static char Fstdc_incdatr__doc__[] =
"Increase CMC datetime stamp by a N hours (Interface to incdatr)\n\
        date2 = Fstdc.incdatr(date1,nhours)\n\
        @param date1 original CMC datetime stamp(int)\n\
        @param nhours number of hours to increase the date (double)\n\
        @return Increase CMC datetime stamp (int)\n\
        @exception TypeError\n\
        @exception Fstdc.error";

static PyObject *Fstdc_incdatr(PyObject *self, PyObject *args) {
    int date2,istat;
    double nhours;
    F77_INTEGER fdat1,fdat2;
    F77_REAL8 fnhours;
    if (!PyArg_ParseTuple(args, "id",&date2,&nhours)) {
        return NULL;
    }
    fdat2 = (F77_INTEGER)date2;
    fnhours = (F77_REAL8)nhours;
    istat = f77name(incdatr)(&fdat1,&fdat2,&fnhours);
    if (istat < 0) {
        PyErr_SetString(FstdcError,"Problem computing date increase");
        return NULL;
    }
    return Py_BuildValue("i",(int)fdat1);
}


static char Fstdc_datematch__doc__[] =
"Determine if date stamp match search crieterias\n\
        doesmatch = Fstdc.datematch(indate,dateRangeStart,dateRangeEnd,delta)\n\
        @param indate Date to be check against, CMC datetime stamp (int)\n\
        @param dateRangeStart, CMC datetime stamp (int) \n\
        @param dateRangeEnd, CMC datetime stamp (int)\n\
        @param delta (float)\n\
        @return 1:if date match; 0 otherwise\n\
        @exception TypeError";

static PyObject *Fstdc_datematch(PyObject *self, PyObject *args) {
    int datelu=0, debut=0, fin=0;
    float delta=0.;
    double modulo,ddelta;
    float toler=.00023; //tolerance d'erreur de 5 sec
    F77_REAL8 fnhours=0;
    F77_INTEGER fdat1,fdat2;

    if (!PyArg_ParseTuple(args, "iiif",&datelu,&debut,&fin,&delta)) {
        return NULL;
    }
	 ddelta = (double)delta;
    if (fin != -1 && datelu > fin)
        return Py_BuildValue("i",0);
    if (debut != -1) {
        if (datelu < debut)
            return Py_BuildValue("i",0);
        fdat1 = (F77_INTEGER)datelu;
        fdat2 = (F77_INTEGER)debut;
        f77name(difdatr)(&fdat1,&fdat2,&fnhours);
    } else {
        if (fin == -1)
            return Py_BuildValue("i",1);
        fdat1 = (F77_INTEGER)fin;
        fdat2 = (F77_INTEGER)datelu;
        f77name(difdatr)(&fdat1,&fdat2,&fnhours);
    }
    modulo = fmod((double)fnhours,ddelta);
    if (modulo < toler || (delta - modulo) < toler)
        return Py_BuildValue("i",1);
    else
        return Py_BuildValue("i",0);
}


static char Fstdc_ezgetlalo__doc__[] =
        "Get Lat-Lon of grid points centers and corners\n\
        (lat,lon,clat,clon) = Fstdc.ezgetlalo((niS,njS),grtypS,(grrefS,ig1S,ig2S,ig3S,ig4S),(xsS,ysS),hasSrcAxis,(i0S,j0S),doCorners)\n\
        @param ...TODO...\n\
        @return tuple of (numpy.ndarray) with center lat/lon (lat,lon) and optionally corners lat/lon (clat,clon)\n\
        @exception TypeError\n\
        @exception Fstdc.error";

static PyObject *Fstdc_ezgetlalo(PyObject *self, PyObject *args) {
    int ig1S, ig2S, ig3S, ig4S, niS, njS, i0S,j0S, gdid_src;
    int hasSrcAxis,doCorners,ier,n,nbcorners=4;
    char *grtypS,*grrefS;
    long dims[3]={1,1,1};
    int ndims=3;
    int type_num=NPY_FLOAT;
    PyArrayObject *lat,*lon,*clat,*clon,*xsS,*ysS,*x,*y,*xc,*yc;
    F77_INTEGER fni,fnj;
    if (!PyArg_ParseTuple(args, "(ii)s(siiii)(OO)i(ii)i",
            &niS,&njS,&grtypS,&grrefS,&ig1S,&ig2S,&ig3S,&ig4S,
            &xsS,&ysS,&hasSrcAxis,&i0S,&j0S,&doCorners)) {
        return NULL;
    }

    gdid_src = getGridHandle(niS,njS,grtypS,grrefS,ig1S,ig2S,ig3S,ig4S,i0S,j0S,xsS,ysS);
    if (gdid_src<0) {
        PyErr_SetString(FstdcError,"Invalid Grid Desc");
        return NULL;
    }
    niS = (niS>1) ? niS : 1 ;
    njS = (njS>1) ? njS : 1 ;
    dims[0] = niS;
    dims[1] = njS;
    dims[2] = 1 ;
    if (njS>1) ndims=2;
    else ndims=1;

    lat = (PyArrayObject*)PyArray_EMPTY(ndims, (npy_intp*)dims, type_num,
                                        withFortranOrder);
    lon = (PyArrayObject*)PyArray_EMPTY(ndims, (npy_intp*)dims, type_num,
                                        withFortranOrder);

    ier = c_gdll(gdid_src, (float *)lat->data, (float *)lon->data);
    if (ier<0) {
        Py_XDECREF(lat);
        Py_XDECREF(lon);
        PyErr_SetString(FstdcError,"Problem computing lat,lon in ezscint");
        return NULL;
    }

    //Compute corners Lat-Lon values
    if (doCorners) {
        x = (PyArrayObject*)PyArray_EMPTY(ndims, (npy_intp*)dims, type_num,
                                          withFortranOrder);
        y = (PyArrayObject*)PyArray_EMPTY(ndims, (npy_intp*)dims, type_num,
                                          withFortranOrder);
        dims[0] = nbcorners;
        dims[1] = niS;
        dims[2] = njS;
        if (njS>1) ndims=3;
        else ndims=2;

        clat = (PyArrayObject*)PyArray_EMPTY(ndims, (npy_intp*)dims, type_num,
                                             withFortranOrder);
        clon = (PyArrayObject*)PyArray_EMPTY(ndims, (npy_intp*)dims, type_num,
                                             withFortranOrder);
        xc   = (PyArrayObject*)PyArray_EMPTY(ndims, (npy_intp*)dims, type_num,
                                             withFortranOrder);
        yc   = (PyArrayObject*)PyArray_EMPTY(ndims, (npy_intp*)dims, type_num,
                                             withFortranOrder);


        n = niS*njS;
        ier = c_gdxyfll(gdid_src,(float *)x->data,(float *)y->data,(float *)lat->data,(float *)lon->data,n);
        if (ier>=0) {
            fni = (F77_INTEGER)niS;
            fnj = (F77_INTEGER)njS;
            ier = f77name(get_corners_xy)((F77_REAL *)xc->data,(F77_REAL *)yc->data,(F77_REAL *)x->data,(F77_REAL *)y->data,&fni,&fnj);
        }
        if (ier>=0) {
            n = niS*njS*nbcorners;
            ier = c_gdllfxy(gdid_src,(float *)clat->data,(float *)clon->data,(float *)xc->data,(float *)yc->data,n);
        }
        Py_XDECREF(x);
        Py_XDECREF(y);
        Py_XDECREF(xc);
        Py_XDECREF(yc);
        if (ier<0) {
            Py_XDECREF(lat);
            Py_XDECREF(lon);
            Py_XDECREF(clat);
            Py_XDECREF(clon);
            PyErr_SetString(FstdcError,"Problem computing corners lat,lon");
            return NULL;
        }

        return Py_BuildValue("OOOO",lat,lon,clat,clon);
    } else {
        return Py_BuildValue("OO",lat,lon);
    }

}


static int getGridHandle(int ni,int nj,char *grtyp,char *grref,int ig1,int ig2,int ig3,int ig4,int i0, int j0,PyArrayObject *xs,PyArrayObject *ys) {
    int gdid = -1,i0b=0,j0b=0;
    char *grtypZ = "Z";
    char *grtypY = "Y";
    float *xsd,*ysd;
    if (isGridValid(ni,nj,grtyp,grref,ig1,ig2,ig3,ig4,i0,j0,xs,ys)>=0) {
        switch (grtyp[0]) {
            case '#':
                i0b = i0-1;
                j0b = j0-1;
            case 'Z':
                xsd = (float *)xs->data;
                ysd = (float *)ys->data;
                gdid = c_ezgdef_fmem(ni,nj,grtypZ,grref,ig1,ig2,ig3,ig4,&xsd[i0b],&ysd[j0b]);
                break;
            case 'Y': //TODO: support for Y grids
                xsd = (float *)xs->data;
                ysd = (float *)ys->data;
                gdid = c_ezgdef_fmem(ni,nj,grtypY,grref,ig1,ig2,ig3,ig4,&xsd[i0b],&ysd[j0b]);
                break;
            default:
                gdid = c_ezqkdef(ni,nj,grtyp,ig1,ig2,ig3,ig4,0);
                break;
        }
    }
    return gdid;
}


static int isGridValid(int ni,int nj,char *grtyp,char *grref,int ig1,int ig2,int ig3,int ig4,int i0, int j0,PyArrayObject *xs,PyArrayObject *ys) {
    int istat = 0,xdims[4],ydims[4];
    if (ni>0 && nj>0) {
        switch (grtyp[0]) {
            case '#':
                if ((PyObject *)xs==Py_None || (PyObject *)ys==Py_None || isPyFtnArrayValid(xs,RPN_DT_ANY)<0 || isPyFtnArrayValid(ys,RPN_DT_ANY)<0) {
                    fprintf(stderr,"ERROR: Fstdc - #-grtyp need valid axis\n");
                    istat = -1;
                } else {
                    getPyFtnArrayDims(xdims,xs);
                    getPyFtnArrayDims(ydims,ys);
                    if (i0<1 || j0<1 || (i0+ni-1)>(xdims[0]) || (j0+nj-1)>(ydims[1]) || xdims[1]>1 || ydims[0]>1) {
                        fprintf(stderr,"ERROR: Fstdc - #-grtyp need valid consistant dims: (i0,j0) = (%d,%d); (xdims0,xdims1) = (%d,%d); (ydims0,ydims1) = (%d,%d); (ni,nj) = (%d,%d)\n",i0,j0,xdims[0],xdims[1],ydims[0],ydims[1],ni,nj);
                        istat = -1;
                    }
                }
                if (istat>=0) istat = isGridTypeValid(grref);
                break;
            case 'Y':
                if ((PyObject *)xs==Py_None || (PyObject *)ys==Py_None || isPyFtnArrayValid(xs,RPN_DT_ANY)<0 || isPyFtnArrayValid(ys,RPN_DT_ANY)<0) istat = -1;
                else {
                    getPyFtnArrayDims(xdims,xs);
                    getPyFtnArrayDims(ydims,ys);
                    if (xdims[0]!=ni || xdims[1]!=nj || ydims[0]!=ni || ydims[1]!=nj) istat = -1;
                }
                if (istat>=0) istat = isGridTypeValid(grref);
                break;
            case 'Z':
                if ((PyObject *)xs==Py_None || (PyObject *)ys==Py_None || isPyFtnArrayValid(xs,RPN_DT_ANY)<0 || isPyFtnArrayValid(ys,RPN_DT_ANY)<0)  {
                    fprintf(stderr,"ERROR: Fstdc - Z-grtyp need valid axis\n");
                    istat = -1;
                } else {
                    getPyFtnArrayDims(xdims,xs);
                    getPyFtnArrayDims(ydims,ys);
                    if (xdims[0]!=ni || ydims[1]!=nj || xdims[1]>1 || ydims[0]>1)  {
                        fprintf(stderr,"ERROR: Fstdc - Z-grtyp need valid consistant dims: (xdims0,xdims1) = (%d,%d); (ydims0,ydims1) = (%d,%d); (ni,nj) = (%d,%d)\n",xdims[0],xdims[1],ydims[0],ydims[1],ni,nj);
                        istat = -1;
                    }
                    if (istat>=0) istat = isGridTypeValid(grref);
                }
                break;
            case 'A': //TODO: validate ig14 for these grids
            case 'B':
            case 'E':
            case 'G':
            case 'L':
            case 'N':
            case 'S':
                break;
            default:
                fprintf(stderr,"ERROR: Fstdc - unsupported grid type: %c %c\n",grref[0],grtyp[0]);
                istat = -1;
                break;
        }
    }
    if (istat<0) fprintf(stderr,"ERROR: Fstdc - invalid Grid parameters for grid: %c %c\n",grref[0],grtyp[0]);
    return istat;
}


static int isGridTypeValid(char *grtyp) {
    int istat = 0;
    switch (grtyp[0]) {
        case 'A':
        case 'B':
        case 'E':
        case 'G':
        case 'L':
        case 'N':
        case 'S':
            break;
        default:
            fprintf(stderr,"ERROR: Fstdc - unsupported grid type: %c\n",grtyp[0]);
            istat = -1;
            break;
        }
    return istat;
}


static char Fstdc_ezinterp__doc__[] =
        "Interpolate from one grid to another\n\
        newArray = Fstdc.ezinterp(arrayin,arrayin2,\n  \
        (niS,njS),grtypS,(grrefS,ig1S,ig2S,ig3S,ig4S),(xsS,ysS),hasSrcAxis,(i0S,j0S),\n  \
        (niD,njD),grtypD,(grrefD,ig1D,ig2D,ig3D,ig4D),(xsD,ysD),hasDstAxis,(i0D,j0D),\n  \
        isVect)\n\
        @param ...TODO...\n\
        @return interpolated data (numpy.ndarray)\n\
        @exception TypeError\n\
        @exception Fstdc.error";

static PyObject *Fstdc_ezinterp(PyObject *self, PyObject *args) {
    int ig1S, ig2S, ig3S, ig4S, niS, njS, i0S,j0S, gdid_src;
    int ig1D, ig2D, ig3D, ig4D, niD, njD, i0D,j0D, gdid_dst;
    int hasSrcAxis,hasDstAxis,isVect,ier;
    char *grtypS,*grtypD,*grrefS,*grrefD;
    long dims[3]={1,1,1};
    int ndims=3;
    int type_num=NPY_FLOAT;
    PyArrayObject *arrayin,*arrayin2,*newarray,*newarray2,*xsS,*ysS,*xsD,*ysD;
    
    PyObject * retval = 0; // Object pointer for return value

    newarray2=NULL;                     // shut up the compiler

    if (!PyArg_ParseTuple(args, "OO(ii)s(siiii)(OO)i(ii)(ii)s(siiii)(OO)i(ii)i",
        &arrayin,&arrayin2,
        &niS,&njS,&grtypS,&grrefS,&ig1S,&ig2S,&ig3S,&ig4S,&xsS,&ysS,&hasSrcAxis,&i0S,&j0S,
        &niD,&njD,&grtypD,&grrefD,&ig1D,&ig2D,&ig3D,&ig4D,&xsD,&ysD,&hasDstAxis,&i0D,&j0D,
        &isVect)) {
        return NULL;
    }
    ier = 0;
    if (isPyFtnArrayValid(arrayin,RPN_DT_ANY)<0 || arrayin->descr->type_num != type_num)
        ier=-1;
    if (isVect
        && (isPyFtnArrayValid(arrayin2,RPN_DT_ANY)<0
        || arrayin2->descr->type_num != type_num))
        ier=-1;
    if (ier<0) {
        PyErr_SetString(FstdcError,"Input arrays should be Fortran/Continuous of type float32");
        return NULL;
    }

    gdid_src = getGridHandle(niS,njS,grtypS,grrefS,ig1S,ig2S,ig3S,ig4S,i0S,j0S,xsS,ysS);
    gdid_dst = getGridHandle(niD,njD,grtypD,grrefD,ig1D,ig2D,ig3D,ig4D,i0D,j0D,xsD,ysD);
    if (gdid_src<0 || gdid_dst<0) {
        PyErr_SetString(FstdcError,"Invalid Grid Desc");
        return NULL;
    }
    ier = c_ezdefset(gdid_dst,gdid_src);
    if (ier<0) {
        PyErr_SetString(FstdcError,"Problem defining a grid interpolation set");
        return NULL;
    }

    dims[0] = (niD>1) ? niD : 1;
    dims[1] = (njD>1) ? njD : 1;
    dims[2] = 1 ;
    if (njD>1) ndims=2;
    else ndims=1;

    newarray = (PyArrayObject*)PyArray_EMPTY(ndims, (npy_intp*)dims, type_num, withFortranOrder);
    if (isVect)
        newarray2 = (PyArrayObject*)PyArray_EMPTY(ndims, (npy_intp*)dims, type_num, withFortranOrder);
    if (newarray == NULL || (isVect && newarray2 == NULL)) {
        Py_XDECREF(newarray);
        if (isVect) {
            Py_XDECREF(newarray2);
        }
        PyErr_SetString(FstdcError,"Problem allocating mem");
        return NULL;
    }

    if (isVect) {
        ier = c_ezuvint((void *)newarray->data,(void *)newarray2->data,
            (void *)arrayin->data,(void *)arrayin2->data);
        if (ier>=0) {
            retval = Py_BuildValue("OO",newarray,newarray2);
            Py_XDECREF(newarray);
            Py_XDECREF(newarray2);
            return retval;
        }
    } else {
        ier = c_ezsint((void *)newarray->data,(void *)arrayin->data);
        if (ier>=0) {
            retval = Py_BuildValue("O",newarray);
            Py_XDECREF(newarray);
            return retval;
        }
    }

    Py_DECREF(newarray);
    if (isVect) {
        Py_DECREF(newarray2);
    }
    PyErr_SetString(FstdcError,"Interpolation problem in ezscint");
    return NULL;
}

/*
static char Fstdc_mapdscrpt__doc__[] =
"Interface to get map descriptors for use with PyNGL\nmyMapDescDict = Fstdc_mapdscrpt(x1,y1,x2,y2,ni,nj,cgrtyp,ig1,ig2,ig3,ig4)\n@param ...TODO... \n@return python dict with keys/values";

static PyObject *Fstdc_mapdscrpt(PyObject *self, PyObject *args) {
    int ig1, ig2, ig3, ig4, one=1, ni, nj, proj;
    char *cgrtyp;
    float x1,y1, x2,y2, polat,polong, rot, lat1,lon1, lat2,lon2;

    if (!PyArg_ParseTuple(args, "ffffiisiiii",&x1,&y1,&x2,&y2,&ni,&nj,&cgrtyp,&ig1,&ig2,&ig3,&ig4)) {
        return NULL;
    }
#if defined(DEBUG)
    printf("Debug apres parse tuple cgrtyp[0]=%c\n",cgrtyp[0]);
    printf("Debug appel Mapdesc_PyNGL\n");
#endif
    f77name(mapdesc_pyngl)(cgrtyp,&one,&ig1,&ig2,&ig3,&ig4,&x1,&y1,&x2,&y2,
        &ni,&nj,&proj,&polat,&polong,&rot,&lat1,&lon1,&lat2,&lon2,1);
#if defined(DEBUG)
    printf("Fstdc.mapdscrpt ig1=%d ig2=%d ig3=%d ig4=%d\n",ig1,ig2,ig3,ig4);
    printf("Fstdc.mapdscrpt polat=%f polong=%f rot=%f, lat1=%f lon1=%f lat2=%f, lon2=%f\n",polat,polong,rot,lat1,lon1,lat2,lon2);
#endif
    return Py_BuildValue("{s:f,s:f,s:f,s:f,s:f,s:f,s:f}",
        "polat",polat,"polong",polong,"rot",rot,
        "lat1",lat1,"lon1",lon1,"lat2",lat2,"lon2",lon2);
    // return Py_BuildValue("f",rot);
}
*/
static char Fstdc_ezgetopt__doc__[] =
    "Get the string representation of one of the internal ezscint options\n\
        opt_val = Fstrc.ezgetopt(option)\n\
        @type option: A string\n\
        @param option: The option to query \n\
        @rtype: A string\n\
        @return: The string result of the query";
static PyObject *Fstdc_ezgetopt(PyObject *self, PyObject *args) {

    char upper_value[15]; // Returned option value
    char *in_option=0; // User-input option to get
    int ier = 0;

    if (!PyArg_ParseTuple(args,"s",&in_option) || !in_option) {
        // No valid arguments passed
        return NULL;
    }

    ier = c_ezgetopt(in_option,upper_value);
    if (ier != 0) {
        char error_string[100];
        snprintf(error_string,99,"ezgetopt returned with error code %d on input option %s",ier,in_option);
        PyErr_SetString(FstdcError,error_string);
        return NULL;
    }

    return Py_BuildValue("s",upper_value);
}

static char Fstdc_ezsetopt__doc__[] =
    "Get the string representation of one of the internal ezscint options\n\
        opt_val = Fstrc.ezsetopt(option,value)\n\
        @type option, value: A string\n\
        @param option: The ezscint option \n\
        @param value: The value to set";
static PyObject * Fstdc_ezsetopt(PyObject *self, PyObject *args) {

    char *in_option=0; // User-input option to set
    char *in_value=0; // User-input value
    int ier = 0;

    if (!PyArg_ParseTuple(args,"ss",&in_option,&in_value) || !in_option || !in_value) {
        // No valid arguments passed
        return NULL;
    }

    ier = c_ezsetopt(in_option,in_value);
    if (ier != 0) {
        char error_string[100];
        snprintf(error_string,99,"ezsetopt returned with error code %d on input option %s",ier,in_option);
        PyErr_SetString(FstdcError,error_string);
        return NULL;
    }

    Py_INCREF(Py_None);
    return Py_None;

}

static char Fstdc_ezgetval__doc__[] =
    "Get an internal ezscint float or integer value by keyword\n\
        opt_val = Fstdc.ezgetval(option)\n\
        @type option: A string\n\
        @param option: The keyword of the option to retrieve\n\
        @return: The value of the option as returned by ezget[i]val";

static PyObject * Fstdc_ezgetval(PyObject *self, PyObject *args) {
    char * in_option = 0; // User-input option
    float float_value = 0; // The value of a floating-point option
    int int_value = 0; // The value of an integer option

    int ier = 0; // ezget[i]val error code

    if (!PyArg_ParseTuple(args,"s",&in_option) || !in_option) {
        // No valid arguments
        return NULL;
    }

    // The C and Fortran APIs use different functions for integer
    // and floating-point values; this is unnecessary in python.
    // However, we need to call the proper function based on 
    // option keyword.  Here, we'll check against a list of known-
    // integer options and use the ival function for those; otherwise
    // we'll pass the call to the floating-point function.

    // Remember to use case-insensitive search
    if (!strcasecmp("weight_number",in_option) ||
        !strcasecmp("missing_points_tolerance",in_option)) {
        ier = c_ezgetival(in_option,&int_value);
        if (ier != 0) {
            char error_string[100];
            snprintf(error_string,99,"ezgetival returned with error code %d on input option %s",ier,in_option);
            PyErr_SetString(FstdcError,error_string);
            return NULL;
        }
        return Py_BuildValue("i",int_value);
    }
    // Otherwise we can assume we have a floating-point option
    ier = c_ezgetval(in_option,&float_value);
    if (ier != 0) {
        char error_string[100];
        snprintf(error_string,99,"ezgetval returned with error code %d on input option %s",ier,in_option);
        PyErr_SetString(FstdcError,error_string);
        return NULL;
    }
    return Py_BuildValue("f",float_value);
}
static char Fstdc_ezsetval__doc__[] =
    "Set an internal ezscint float or integer value by keyword\n\
        opt_val = Fstdc.ezgetval(option,value)\n\
        @type option: A string\n\
        @param option: The keyword of the option to retrieve\n\
        @type value: Float or integer, as appropriate for the option\n\
        @param value: The value to set";
static PyObject * Fstdc_ezsetval(PyObject *self, PyObject *args) {
    char * in_option = 0; // User-input option
    float float_value = NAN; // The value of a floating-point option
    int int_value = 0; // The value of an integer option

    int ier = 0; // ezget[i]val error code

    if (!PyArg_ParseTuple(args,"s|f",&in_option,&float_value) || !in_option) {
        // No valid arguments
        return NULL;
    }

    // The C and Fortran APIs use different functions for integer
    // and floating-point values; this is unnecessary in python.
    // However, we need to call the proper function based on 
    // option keyword.  Here, we'll check against a list of known-
    // integer options and use the ival function for those; otherwise
    // we'll pass the call to the floating-point function.

    // Remember to use case-insensitive search
    if (!strcasecmp("weight_number",in_option) ||
        !strcasecmp("missing_points_tolerance",in_option)) {
        // Re-parse the options to get an integer value
        if (!PyArg_ParseTuple(args,"si",&in_option,&int_value)) {
            return NULL;
        }
        // c_ezsetival appears to int_value by value rather than reference,
        // so do not include the address-of operator.
        ier = c_ezsetival(in_option,int_value); 
        if (ier != 0) {
            char error_string[100];
            snprintf(error_string,99,"ezsetival returned with error code %d on input option %s and value %d",ier,in_option,int_value);
            PyErr_SetString(FstdcError,error_string);
            return NULL;
        }
        Py_INCREF(Py_None);
        return Py_None;
    }
    // Otherwise we can assume we have a floating-point option
    if (!PyArg_ParseTuple(args,"sf",&in_option,&float_value) || !in_option) {
        // No valid arguments
        return NULL;
    }
    ier = c_ezsetval(in_option,&float_value);
    if (ier != 0) {
        char error_string[100];
        snprintf(error_string,99,"ezsetval returned with error code %d on input option %s and value %f",ier,in_option,float_value);
        PyErr_SetString(FstdcError,error_string);
        return NULL;
    }
    Py_INCREF(Py_None);
    return Py_None;
}




/* List of methods defined in the module */

static struct PyMethodDef Fstdc_methods[] = {
    {"version", (PyCFunction)Fstdc_version, METH_VARARGS, Fstdc_version__doc__},
    {"fstouv",	(PyCFunction)Fstdc_fstouv,	METH_VARARGS,	Fstdc_fstouv__doc__},
    {"fstrwd",	(PyCFunction)Fstdc_fstrwd,	METH_VARARGS,	Fstdc_fstrwd__doc__},
    {"fstvoi",	(PyCFunction)Fstdc_fstvoi,	METH_VARARGS,	Fstdc_fstvoi__doc__},
    {"fstfrm",	(PyCFunction)Fstdc_fstfrm,	METH_VARARGS,	Fstdc_fstfrm__doc__},
    {"fstsui",	(PyCFunction)Fstdc_fstsui,	METH_VARARGS,	Fstdc_fstsui__doc__},
    {"fstinf",	(PyCFunction)Fstdc_fstinf,	METH_VARARGS,	Fstdc_fstinf__doc__},
    {"fstinl",	(PyCFunction)Fstdc_fstinl,	METH_VARARGS,	Fstdc_fstinl__doc__},
    {"fstecr",	(PyCFunction)Fstdc_fstecr,	METH_VARARGS,	Fstdc_fstecr__doc__},
    {"fsteff",	(PyCFunction)Fstdc_fsteff,	METH_VARARGS,	Fstdc_fsteff__doc__},
    {"fstluk",	(PyCFunction)Fstdc_fstluk,	METH_VARARGS,	Fstdc_fstluk__doc__},
    {"fst_edit_dir",(PyCFunction)Fstdc_fst_edit_dir,METH_VARARGS,	Fstdc_fst_edit_dir__doc__},
    {"newdate",	(PyCFunction)Fstdc_newdate,	METH_VARARGS,	Fstdc_newdate__doc__},
    {"difdatr",	(PyCFunction)Fstdc_difdatr,	METH_VARARGS,	Fstdc_difdatr__doc__},
    {"incdatr",	(PyCFunction)Fstdc_incdatr,	METH_VARARGS,	Fstdc_incdatr__doc__},
    {"datematch",	(PyCFunction)Fstdc_datematch,	METH_VARARGS,	Fstdc_datematch__doc__},
    {"level_to_ip1",(PyCFunction)Fstdc_level_to_ip1,METH_VARARGS,	Fstdc_level_to_ip1__doc__},
    {"ip1_to_level",(PyCFunction)Fstdc_ip1_to_level,METH_VARARGS,	Fstdc_ip1_to_level__doc__},
    //{"mapdscrpt",	(PyCFunction)Fstdc_mapdscrpt,	METH_VARARGS,	Fstdc_mapdscrpt__doc__},
    {"ezinterp",	(PyCFunction)Fstdc_ezinterp,	METH_VARARGS,	Fstdc_ezinterp__doc__},
    {"cxgaig",	(PyCFunction)Fstdc_cxgaig,	METH_VARARGS,	Fstdc_cxgaig__doc__},
    {"cigaxg",	(PyCFunction)Fstdc_cigaxg,	METH_VARARGS,	Fstdc_cigaxg__doc__},
    {"ezgetlalo",	(PyCFunction)Fstdc_ezgetlalo,	METH_VARARGS,	Fstdc_ezgetlalo__doc__},
    {"ezgetopt", (PyCFunction) Fstdc_ezgetopt, METH_VARARGS, Fstdc_ezgetopt__doc__},
    {"ezsetopt", (PyCFunction) Fstdc_ezsetopt, METH_VARARGS, Fstdc_ezsetopt__doc__},
    {"ezgetval", (PyCFunction) Fstdc_ezgetval, METH_VARARGS, Fstdc_ezgetval__doc__},
    {"ezsetval", (PyCFunction) Fstdc_ezsetval, METH_VARARGS, Fstdc_ezsetval__doc__},
    {NULL,	 (PyCFunction)NULL, 0, NULL}		/* sentinel */
};


/* Initialization function for the module (*must* be called initFstdc) */

static char Fstdc_module_documentation[] =
"Module Fstdc contains the classes used to access RPN Standard Files (rev 2000)\n@author: Mario Lepine <mario.lepine@ec.gc.ca>\n@author: Stephane Chamberland <stephane.chamberland@ec.gc.ca>";

void initFstdc(void) {
    PyObject *m, *d;
    int istat;
    char *msglvl="MSGLVL";
    char *tolrnc="TOLRNC";

    m = Py_InitModule4("Fstdc", Fstdc_methods,
            Fstdc_module_documentation,
            (PyObject*)NULL,PYTHON_API_VERSION);

    import_array();

    FstdcError = PyErr_NewException("Fstdc.error", NULL, NULL);
    Py_INCREF(FstdcError);
    PyModule_AddObject(m, "error", FstdcError);
    FstdcTooManyRecError = PyErr_NewException("Fstdc.tooManyRecError", NULL, NULL);
    Py_INCREF(FstdcTooManyRecError);
    PyModule_AddObject(m, "tooManyRecError", FstdcTooManyRecError);

    d = PyModule_GetDict(m);
    PyDict_SetItemString(d, "LEVEL_KIND_MSL", PyInt_FromLong((long)LEVEL_KIND_MSL));
    PyDict_SetItemString(d, "LEVEL_KIND_SIG", PyInt_FromLong((long)LEVEL_KIND_SIG));
    PyDict_SetItemString(d, "LEVEL_KIND_PMB", PyInt_FromLong((long)LEVEL_KIND_PMB));
    PyDict_SetItemString(d, "LEVEL_KIND_ANY", PyInt_FromLong((long)LEVEL_KIND_ANY));
    PyDict_SetItemString(d, "LEVEL_KIND_MGL", PyInt_FromLong((long)LEVEL_KIND_MGL));
    PyDict_SetItemString(d, "LEVEL_KIND_HYB", PyInt_FromLong((long)LEVEL_KIND_HYB));
    PyDict_SetItemString(d, "LEVEL_KIND_TH", PyInt_FromLong((long)LEVEL_KIND_TH));

<<<<<<< HEAD
=======
    PyDict_SetItemString(d, "FSTDC_FILE_RO", PyString_FromString((const char*)FSTDC_FILE_RO));
    PyDict_SetItemString(d, "FSTDC_FILE_RW", PyString_FromString((const char*)FSTDC_FILE_RW));
PyDict_SetItemString(d, "FSTDC_FILE_RW_OLD", PyString_FromString((const char*)FSTDC_FILE_RW_OLD));

>>>>>>> 85c5addc
//#TODO: define named Cst for newdate kinds

    istat = c_fstopi(msglvl,8,0); //8 - print fatal error messages and up;10 - print system (internal) error messages only
    istat = c_fstopi(tolrnc,6,0); //6 - tolerate warning level and lower;8 - tolerate error level and lower

    if (PyErr_Occurred())
        Py_FatalError("can't initialize module Fstdc");
}

#if defined (mips) || defined (__mips)
void __dshiftr4() {
    fprintf(stderr,"ERROR: __dshiftr4 called\n");
    exit(1);
}
void __mask4() {
    fprintf(stderr,"ERROR: __mask4 called\n");
    exit(1);
}
void __dshiftl4() {
    fprintf(stderr,"ERROR: __dshiftl4 called\n");
    exit(1);
}
#endif


/* -*- Mode: C; tab-width: 4; indent-tabs-mode: nil -*- */
// vim: set expandtab ts=4 sw=4:
// kate: space-indent on; indent-mode cstyle; indent-width 4; mixedindent off;<|MERGE_RESOLUTION|>--- conflicted
+++ resolved
@@ -1305,13 +1305,10 @@
     PyDict_SetItemString(d, "LEVEL_KIND_HYB", PyInt_FromLong((long)LEVEL_KIND_HYB));
     PyDict_SetItemString(d, "LEVEL_KIND_TH", PyInt_FromLong((long)LEVEL_KIND_TH));
 
-<<<<<<< HEAD
-=======
     PyDict_SetItemString(d, "FSTDC_FILE_RO", PyString_FromString((const char*)FSTDC_FILE_RO));
     PyDict_SetItemString(d, "FSTDC_FILE_RW", PyString_FromString((const char*)FSTDC_FILE_RW));
 PyDict_SetItemString(d, "FSTDC_FILE_RW_OLD", PyString_FromString((const char*)FSTDC_FILE_RW_OLD));
 
->>>>>>> 85c5addc
 //#TODO: define named Cst for newdate kinds
 
     istat = c_fstopi(msglvl,8,0); //8 - print fatal error messages and up;10 - print system (internal) error messages only
