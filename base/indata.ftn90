--- conflicted
+++ resolved
@@ -64,16 +64,10 @@
 #include "perturb.cdk"
 #include "step.cdk"
 #include "tr3d.cdk"
-<<<<<<< HEAD
 #include "bcsgrds.cdk"
-
-      integer k,istat,dim
-=======
-!
-      type(gmm_metadata) :: mymeta
-      character*256 fn
-      integer err,errop,k,i,j,istat,dim
->>>>>>> c9068639
+#include "nest.cdk"
+
+      integer i,j,k,istat,dim
       real fistmp(LDIST_SHAPE)
       real, dimension(:,:,:), pointer :: plus,minus
 !
@@ -95,11 +89,7 @@
       if (GMM_IS_ERROR(istat)) print *,'indata ERROR at gmm_get(st1)'
       istat = gmm_get(gmmk_fis0_s,fis0)
       if (GMM_IS_ERROR(istat)) print *,'indata ERROR at gmm_get(fis0)'
-<<<<<<< HEAD
       istat = gmm_get(gmmk_qt1_s,qt1)
-=======
-      istat = gmm_get(gmmk_qt1_s,qt1,mymeta)
->>>>>>> c9068639
       if (GMM_IS_ERROR(istat)) print *,'indata ERROR at gmm_get(qt1)'
 
       call bcs_ftype2 (ifd_ftype, Step_runstrt_S)
@@ -151,19 +141,39 @@
       call diag_zd_w ( zdt1,wt1, ut1,vt1,tt1,st1 , &
                        LDIST_DIM, G_nk, .not.Ana_zd_L, .not.Ana_w_L )
 
-      if (G_lam) call nest_init ()
-
-<<<<<<< HEAD
+      if (Grd_yinyang_L) then
+          if (.not. Ana_zd_L) then
+              istat = gmm_get(gmmk_nest_zd_s ,nest_zd)
+              do k= 1, G_nk
+              do j= 1, l_nj
+              do i= 1, l_ni
+                 nest_zd(i,j,k) =zdt1(i,j,k)
+              enddo
+              enddo
+              enddo
+              call rpn_comm_xch_halo(nest_zd, LDIST_DIM,l_ni,l_nj,G_nk, &
+                  G_halox,G_haloy,G_periodx,G_periody,l_ni,0 )
+              call yyg_scalbc(zdt1,nest_zd,LDIST_DIM,G_nk)
+          endif
+          if (.not. Ana_w_L) then
+              istat = gmm_get(gmmk_nest_w_s ,nest_w)
+              do k= 1, G_nk
+              do j= 1, l_nj
+              do i= 1, l_ni
+                 nest_w(i,j,k) =wt1(i,j,k)
+              enddo
+              enddo
+              enddo
+              call rpn_comm_xch_halo(nest_w, LDIST_DIM,l_ni,l_nj,G_nk, &
+                  G_halox,G_haloy,G_periodx,G_periody,l_ni,0 )
+              call yyg_scalbc(wt1,nest_w,LDIST_DIM,G_nk)
+          endif
+      endif     
+
+      if (G_lam.and..not.Grd_yinyang_L) call nest_init ()
+
       if (.not.Acql_pwuv) call pw_update_UV
       if (.not.Acql_pwtt) call pw_update_T
-=======
-      if (.not.Acql_pwuv) then
-         call pw_update_UV ('P')
-      endif
-      if (.not.Acql_pwtt) then
-         call pw_update_T  ('P')
-      endif
->>>>>>> c9068639
       call pw_update_GPW
 
       call frstgss ()
@@ -171,12 +181,7 @@
       call glbstat2 ( fis0,'ME',"indata",l_minx,l_maxx,l_miny,l_maxy, &
                       1,1, 1,G_ni,1,G_nj,1,1 )
 
-<<<<<<< HEAD
-!
-=======
-      if (G_lam.and..not.Grd_yinyang_L) call nest_init ()
-
->>>>>>> c9068639
+!
 !     ---------------------------------------------------------------
 !
  1000 format(/,'TREATING INITIAL CONDITIONS  (S/R INDATA)',/,41('='))
