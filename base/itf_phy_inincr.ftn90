!---------------------------------- LICENCE BEGIN -------------------------------
! GEM - Library of kernel routines for the GEM numerical atmospheric model
! Copyright (C) 1990-2010 - Division de Recherche en Prevision Numerique
!                       Environnement Canada
! This library is free software; you can redistribute it and/or modify it 
! under the terms of the GNU Lesser General Public License as published by
! the Free Software Foundation, version 2.1 of the License. This library is
! distributed in the hope that it will be useful, but WITHOUT ANY WARRANTY;
! without even the implied warranty of MERCHANTABILITY or FITNESS FOR A 
! PARTICULAR PURPOSE. See the GNU Lesser General Public License for more details.
! You should have received a copy of the GNU Lesser General Public License
! along with this library; if not, write to the Free Software Foundation, Inc.,
! 59 Temple Place - Suite 330, Boston, MA 02111-1307, USA.
!---------------------------------- LICENCE END ---------------------------------

!**s/r itf_phy_inincr - read/interpolate physics surface forcing targets
!
#include "model_macros_f.h"
Integer function itf_phy_inincr( vd,opt )

    Use phy_input_types
    implicit none

    Type(variable),  Pointer  :: vd
    Type(input_options)       :: opt

!author   
!     Bernard Dugas - july 97
!
!revision
! v2_21 - Bernard Dugas     - Adaption to GEM DM v2.2 and to physics v3.67:
!                             1) change all includes and variables to DM specs;
!                             2) each PE does the interpolations for its own area;
!                             3) INCRTS is only used for water points (TWATER);
!                             4) INCRTG is only used for glacier points (TGLACIER(2));
!                             5) INCRTP is only used for deep soil points when the
!                                force-restore surface scheme is selected (TSOIL(2));
!                             6) INCRICD is added for sea ice depht increments (ICEDP);
!                             7) INCRGL is now used with GLSEAS0, as GLSEA can be
!                                modified to account for lake ice evolution;
!                             8) INCRAL is no longer defined, since CALCALB
!                                is used instead (called by CLIMPHS2).
! v2_31 - Desgagne M.       - remove stkmemw
! v2_31 - Bernard Dugas     - adapt to new climatological file descriptors
! v2_32 - Bernard Dugas     - correct exit condition codes
! v3_00 - Desgagne & Lee    - Lam configuration
! v3_01 - Bernard Dugas     - add call to INTOZON
! v3_02 - Lubos Spacek      - remplacer l_ni et l_nj par p_ni et p_nj
! v3_02 - Bernard Dugas     - remettre le code de controle d'interpolation O3
!                           - toujours initialiser incrtp (independamment de soli_L)
! v3_10 - Lee V.            - RPN_bcastc for bcast on MPI_CHARACTER
! v3_11 - Bernard Dugas     - use glacier AND (maybe) sea ice SNODP to define INCRNE
!                           - Account for P_pbl_iceme_L = .true.
! v3_22 - Bernard Dugas     - add check for Done_inincr and correct xncibl(5) = 12
! v3_22 - Katja Winger      - make sure that BC are read twice in first month
!                             (at Lctl_step=2 and in the middle of the month)
! v3_30 - Dugas B.          - new itf_phy interface
! v3_32 - Winger K.         - allow minutely SST and sea ice BC's
!                             IP3:YYYY, IP2:MM, IP1:DDhhmm
!                           - assume monthly values at middle of month instead of 15th 12h
! v3_32 - Winger K.         - Change 'xnflds' -> 'Cfld_nbr' and 'clim_S' -> 'Cfld_list_S'.
!                             Put 'Cfld_nbr', 'Cfld_list_S', and 'Cfld_date' (coded 'Done_Inincr')
!                             in 'cfld.cdk' to write/read them in/from restart files.
! v3_32 - Dugas B.          - add support for multi-level forcing fields
!                           - IP1 no longer used for DDhhmm info. DATEO used instead
! v4_1x - Dugas B.          - adapt to a physics-neutral interface using the vd argument
!                           - move call to intozon to physics itself
!                             
!
!object
!
!       Reads and interpolates the climatological target fields that
!       are used to define the forcing increments found in the permanent
!       physics bus. The calling routine (presumable phy_inincr) should
!       define these increments. The vd structure contains all of the
!       information as to what and where to look for, and how to
!       perform the interpolations. It is also used to return
!       all results, namely all of the variables that were
!       read and their corresponding time of validity.

!       When first called the routine scans the input files
!       to determine what variables/times are available. This
!       is used in subsequent calls.

! ***   It is important to note that the physics package is
! ***   supposed to have been initialized by a previous call
! ***   to phy_init.
!
!       Climatology and analysed climatology file:
!       IP2 is always supposed to contain the month MM
!
!       Analysed climatology file:
!       IP3 is always supposed to contain the year YYYY
!       If there is more than 1 date per month day, hour and minute 
!       are to be found is the decoded DATEO descriptor
!       
!
!implicits
#include "lun.cdk"
#include "mem.cdk"
#include "path.cdk"
#include "ptopo.cdk"
#include "lctl.cdk"
#include "step.cdk"
#include "rstr.cdk"
#include "modconst.cdk"
#include "cstv.cdk"
#include "glb_ld.cdk"
#include "cfld.cdk"

!modules
    Type(variable),  Pointer  :: temp

    INTEGER      newdate,fnom,fclos,wkoffit,fstopc,ip1_all
    EXTERNAL     newdate,fnom,fclos,wkoffit,fstopc,ip1_all
    INTEGER      fstouv,fstinf,fstsui,fstlir,fstlirx,fstprm,fstfrm,fstnbr
    EXTERNAL     fstouv,fstinf,fstsui,fstlir,fstlirx,fstprm,fstfrm,fstnbr
    INTEGER      ezgdef_fmem,ezdefset,ezsetopt,ezsint
    EXTERNAL     ezgdef_fmem,ezdefset,ezsetopt,ezsint
    EXTERNAL     Get_LeapYear_Status

    INTEGER      dgid,sgid,dstf_gid
    REAL         xfi(G_ni+1),yfi(G_nj), Aucun(1)
    REAL(8)      days_8
    character(16) xndate

    REAL(8)      scal_8
    INTEGER      xnf, Nbr2D
    CHARACTER(4),allocatable,dimension(:) :: Cfld_list_S
    CHARACTER,   allocatable,dimension(:) :: gtyp_S,gtypz_S
    INTEGER,     allocatable,dimension(:) :: xnig1, xnig2, xnig3  
    INTEGER,     allocatable,dimension(:) :: xnzig1,xnzig2,xnzig3
    INTEGER,     allocatable,dimension(:) :: xnig4, xnzig4,xPos3D
    INTEGER,     allocatable,dimension(:) :: xnilu, xnjlu,xnkerr
    INTEGER,     allocatable,dimension(:) :: ip2,ip3,datev

    real,        allocatable,dimension(:,:) :: xrclim
    real,        allocatable,dimension(:,:) :: xrtic,xrtac,localf
    INTEGER(8),  allocatable,dimension(:,:), save :: dates
    INTEGER(8),  allocatable,dimension(:) :: DoneInincr, DoInincr
    INTEGER,     allocatable,dimension(:),save :: nrec, xnzm, xnmxfld
    LOGICAL,     allocatable,dimension(:),save :: acli_L, monthly_L

    LOGICAL,     save :: DoingInitialCall_L=.true.
    LOGICAL,     save :: NoLeapYears_L=.false.

    INTEGER      xniz,xnjz, xnmxfld_max,xnzm_max, maxnk
    INTEGER      Lun_clim,Lun_acli,Lun_activ,ppjour,goff
    INTEGER      xnerr,xncle,xnhold, xni,xnj,xnk,xnim,xnjm
    LOGICAL      open_acli_L, open_clim_L
    CHARACTER    typvar_S,Vide_S,hold_S*12
    CHARACTER(256) clima_S,anclima_S

    INTEGER(8)   CurrentDate
    INTEGER      curyy,curmo,curdd,curhh,curmm,curss,cursign
    INTEGER      handle, iip2,iip3,nrec_clim,nrec_acli,nrec_max
    INTEGER      year, month, day, zulu, i,j,k,n,x, NbrField
    INTEGER      dateo, date1,time1, mo1, nbr, p_ni,p_nj
    INTEGER      momid_day(12), momid_day_leap(12)

!*  Variables used to manipulate the INTEGER(8) dates
    INTEGER(8),  PARAMETER :: factor10=10000000000_8, &
                              factor8 =100000000_8,   &
                              factor6 =1000000_8,     &
                              factor4 =10000_8

    DATA         momid_day      / 1612,1500,1612,1600,1612,1600,&
                                  1612,1612,1600,1612,1600,1612 /
    DATA         momid_day_leap / 1612,1512,1612,1600,1612,1600,&
                                  1612,1612,1600,1612,1600,1612 /

!***********************************************************************
!***********************************************************************

    itf_phy_inincr = 0

!*  Don't do anything at timestep 0
    if ( Lctl_step  <=  0 ) return

    goff=0 ; If(G_lam) goff=2

!*     -------------------------------------------------
!*  1. Get the current date and time, initialize, etc
!*     -------------------------------------------------


    days_8 = ( Lctl_step * (Cstv_dt_8 / 3600._8 ) ) / 24._8
    call incdatsd( xndate,Mod_runstrt_S,days_8 )

!*  internal dates are saved in a YYYY/MO/DD/HH/MM/SS format
    call prsdate( curyy,curmo,curdd,curhh,curmm,curss,cursign, xndate )
    CurrentDate = curyy*factor10 + curmo*factor8 &
                + curdd*factor6  + curhh*factor4 &
                + curmm*100      + curss

    temp => vd ! Save start of vd linked list

 10 if ( .Not. Associated( Cfld_list ) ) then
       
!*     Scan vd to determine Cfld_nbr and allocate
!*     Cfld_date, Cfld_levs and Cfld_list

       Cfld_nbr = 0 ; do
          Cfld_nbr = Cfld_nbr+1
          If ( .Not. Associated( vd%next_value ) ) Exit
          vd => vd%next_value
       end do

       if ( Cfld_nbr <= 0 ) return

       Allocate( Cfld_date(Cfld_nbr), Cfld_levs(Cfld_nbr), Cfld_list(Cfld_nbr), stat=xnerr )
       if ( xnerr > 0 ) then ; itf_phy_inincr = -1 ; return ; end if

       Cfld_date = 0 ; Cfld_levs = -1

!*     define Cfld_list and Cfld_date from values in the vd list

       vd => temp

       i = 0 ; do
          i = i+1
          Cfld_date(i) = vd%datev
          Cfld_levs(i) = vd%p_nu
          read(vd%nomvar,'(A4)') Cfld_list(i)
          If ( .Not. Associated( vd%next_value ) ) Exit
          vd => vd%next_value
       end do

    else

!*     Check that the vd linked list and the Cfld variables agree
       
       i = 0 ; Check_List_Coherence : do

          If (i+1 <= Cfld_nbr) then

             read(vd%nomvar,'(A4)') xnhold
             If (Cfld_levs(i+1) /= vd%p_nu  .or. &
                 Cfld_list(i+1) /= xnhold) exit Check_List_Coherence
             i = i+1
             vd%datev = Cfld_date(i)

             If ( .Not. Associated( vd%next_value ) ) Exit Check_List_Coherence
             vd => vd%next_value

          else

!*           They do not. There are more entries in the vd list
!*           than in the Cfld ones. The dates of the common enties
!*           have been saved in vd and we will now re-create the
!*           Cfld data as well as the inincr control data
             Deallocate( Cfld_date, Cfld_levs, Cfld_list )
             if (.not.DoingInitialCall_L) deallocate( acli_L, nrec, xnzm , xnmxfld, monthly_L )

             DoingInitialCall_L = .true. ; vd => temp

             goto 10

          endif

       end do Check_List_Coherence

       if (Cfld_nbr < i) then

!*        Again, they do not and we need to re-create the
!*        Cfld data as well as the inincr control data
          Deallocate( Cfld_date, Cfld_levs, Cfld_list )
          if (.not.DoingInitialCall_L) deallocate( acli_L, nrec, xnzm , xnmxfld, monthly_L )

          DoingInitialCall_L = .true. ; vd => temp

          goto 10

       endif

    end if

    maxnk = maxval( Cfld_levs(1:Cfld_nbr) )+1

    allocate( gtyp_S(Cfld_nbr),gtypz_S(Cfld_nbr),                  &
              xnzig1(Cfld_nbr), xnzig2(Cfld_nbr),xnzig3(Cfld_nbr), &
              xnig1 (Cfld_nbr),  xnig2(Cfld_nbr), xnig3(Cfld_nbr), &
              xnig4 (Cfld_nbr), xnzig4(Cfld_nbr),xPos3D(Cfld_nbr), &
              xnilu (Cfld_nbr),  xnjlu(Cfld_nbr),   xnkerr(maxnk), &
              ip2   (Cfld_nbr),    ip3(Cfld_nbr), datev(Cfld_nbr), &
              DoneInincr(Cfld_nbr), DoInincr(Cfld_nbr),            &
              Cfld_list_s(Cfld_nbr), stat=xnerr )

    if ( xnerr > 0 ) then ; itf_phy_inincr = -2 ; return ; end if

    do i=1,Cfld_nbr
       write(Cfld_list_s(i),'(A4)') Cfld_list(i)
    enddo

!*  At very first time step initialize DoneInincr to start of run
    if ( Lctl_step  ==  1 ) then
       call prsdate( curyy,curmo,curdd,curhh,curmm,curss,cursign, Mod_runstrt_S )
       DoneInincr = curyy*factor10 + curmo*factor8 &
                  + curdd*factor6  + curhh*factor4 &
                  + curmm*100      + curss
!*  At all other time steps set DoneInincr to decoded value of Cfld_date
    else
       do x=1,Cfld_nbr
!*        Decode date from 'Cfld_date' in 'DoneInincr'
          if ( Cfld_date(x) > 0 ) then
             xnerr = newdate( Cfld_date(x), date1, time1, -3 )
             if ( xnerr > 0 ) then ; itf_phy_inincr = -3 ; return ; end if
             DoneInincr(x) = date1*factor6 + time1/100
          else
             DoneInincr(x) = -1
          end if
       end do
    end if

    if(DoingInitialCall_L) then

!*     initialize permanent (saved) variables

       DoingInitialCall_L = .false.

       allocate( acli_L   (Cfld_nbr) , nrec   (Cfld_nbr),        &
                 xnzm     (Cfld_nbr) , xnmxfld(Cfld_nbr),        &
                 monthly_L(Cfld_nbr) , stat=xnerr )

       if ( xnerr > 0 ) then ; itf_phy_inincr = -4 ; return ; end if

       xnzm = 0 ; xnmxfld = 0 ; acli_L = .false. ; nrec = 0

       call Get_LeapYear_Status( NoLeapYears_L )

    endif


!*     -------------------------------------------------
!*  2. If 'Rstri_sdon=1' processor 0 reads all dates 
!*     in BC files imclima and imanclima
!*     -------------------------------------------------


    RSTRI_SDON_1 : if ( Rstri_sdon == 1 .or. maxval( xnmxfld(:) ) == 0 ) then

       PTOPO_MYPROC_0_1 : if ( Ptopo_myproc == 0 ) then

          if (Lun_out > 0) write( Lun_out,'(/A/)') &
          ' ITF_PHY_ININCR: checking content of forcing files'// &
          ' ============================'

          xnim    = 0
          xnjm    = 0

          Lun_clim = 0
          Lun_acli = 0

          nrec_clim = 0
          nrec_acli = 0

!*        Open climatological analysis file
          anclima_S =  trim(Path_input_S)//'/ANCLIMA'

          xnerr = wkoffit( anclima_S )

          if ( xnerr == 1 .or. xnerr == 33 ) then

             xnerr = fnom( Lun_acli, anclima_S , 'STD+RND+OLD', 0 )
             xnerr = fstouv( Lun_acli, 'RND' )

             if ( xnerr >= 0 ) then

                if (Lun_out > 0) write( Lun_out,* ) &
                'Opening file: ', trim( anclima_S )

!*              Get total number of records in file
                nrec_acli = fstnbr (Lun_acli)

             end if
          end if


!*        Open climatology file
          clima_S = trim(Path_input_S)//'/CLIMATO'

          xnerr = wkoffit( clima_S )

          if ( xnerr == 1 .or. xnerr == 33 ) then

             xnerr = fstopc( 'MSGLVL','INFORM', 0 )
             xnerr = fstopc( 'TOLRNC','INFORM', 0 )
             xnerr = fnom( Lun_clim, clima_S , 'STD+RND+OLD', 0 )
             xnerr = fstouv( Lun_clim, 'RND' )

             if ( xnerr >= 0 ) then

                if (Lun_out > 0) write( Lun_out,* ) &
                'Opening file: ', trim( clima_S )

!*              Get total number of records in file
                nrec_clim = fstnbr (Lun_clim)

             end if
          end if

!*        Get maximum number of records/date in files for allocation
          nrec_max = max( nrec_acli,nrec_clim )

       end if PTOPO_MYPROC_0_1

       call RPN_COMM_bcast( nrec_max, 1,"MPI_INTEGER",0,"grid", xnerr )
       if ( nrec_max == 0 ) then ; itf_phy_inincr = -5 ; return ; end if

!*     All processors allocate 'dates'
       allocate( dates(Cfld_nbr,nrec_max), stat=xnerr )
       if ( xnerr > 0 ) then ; itf_phy_inincr = -6 ; return ; end if

!*     Processor 0 reads all dates
       PTOPO_MYPROC_0_2 : if ( Ptopo_myproc == 0 ) then

!*        Read dates of records in file imanclimat
          if ( nrec_acli > 0 ) then

             do i=1,Cfld_nbr

                nrec(i) = 0

                if (Cfld_levs(i) == 1) then
                   handle = fstinf( Lun_acli,xni,xnj,xnk,              &
                                  -1,' ',-1,-1,-1,' ',Cfld_list_S(i) )
                else
                   handle = fstinf( Lun_acli,xni,xnj,xnk,              &
                                  -1,' ',ip1_all(1.0,3),-1,-1,' ',     &
                                  Cfld_list_S(i) )
                endif

                do while ( handle >= 0 )

                   xnim  = max( xnim,xni )
                   xnjm  = max( xnjm,xnj )

                   xnerr = fstprm( handle,dateo,xnhold,xnhold,         &
                                   xnhold,xnhold,xnhold,               &
                                   xnhold,xnhold,xnhold,iip2,iip3,     &
                                   hold_S,hold_S,hold_S,               &
                                   hold_S,xnhold,xnhold,xnhold,xnhold, &
                                   xnhold,xnhold,xnhold,xnhold,        &
                                   xnhold,xnhold,xnhold )

                   nrec(i) = nrec(i) + 1

                   year = iip3 ; month = iip2
                   day  = 0    ; zulu  = 0

                   xnerr = newdate( dateo,date1,time1,-3 )

                   if (     date1/10000     == year  .and. &
                       mod( date1/100,100 ) == month) then
                      day  = mod( date1,100 )
                      zulu = time1/factor6
                   endif

!*                 Check if file contains monthly data (where
!*                 each monthly value is ordered consecutively)
                   if ( nrec(i) == 1 ) then
                      mo1 = month
                      monthly_L(i) = .true.
                   elseif ( monthly_L(i) ) then
                      if ( mod(mo1,12)+1 /= month ) monthly_L(i) = .false.
                      mo1 = month
                   end if

                   dates(i,nrec(i)) = iip3*factor10 + iip2*factor8    &
                                    + day *factor6  + zulu*factor4

                   handle = fstsui( Lun_acli, xni,xnj,xnk )

                enddo

                if (nrec(i) > 0) acli_L(i) = .true.

                xnmxfld(i) = xnim*xnjm
                xnzm(i)    = max( xnim,xnjm )

!*              For monthly data set date to the middle of the month
                if ( monthly_L(i) ) then
                   do n=1,nrec(i)
                      year  = int(  dates(i,n) / factor10 )
                      month = int( (dates(i,n) - year*factor10) / factor8 )

!*                    If leap year
                      if ( .not. NoLeapYears_L     .and.              &
                          ( mod( year,4 )   == 0   .and.              &
                            mod( year,100 ) /= 0 ) .or.               &
                            mod( year,400 ) == 0 ) then
                         dates(i,n) = year*factor10 + month*factor8   &
                                    + momid_day_leap(month)*factor4
!*                    If non-leap year
                      else
                         dates(i,n) = year*factor10 + month*factor8   &
                                    +      momid_day(month)*factor4
                      end if

                   end do
                end if

             end do 

          end if

          xnerr = fstfrm( Lun_acli )
          xnerr = fclos ( Lun_acli )

!*        Read dates of records in file imclimat
          if ( nrec_clim > 0 ) then

             do i=1,Cfld_nbr

!*              Only try to read variable if not already found in imanclimat
!*              Don't need to read dates since it is a climatological file.
                if ( .not. acli_L(i) ) then

                   if (Cfld_levs(i) == 1) then
                      handle = fstinf( Lun_clim,xni,xnj,xnk, -1,' ',  &
                                        -1,-1,-1,' ',Cfld_list_S(i) )
                   else
                      handle = fstinf( Lun_clim,xni,xnj,xnk, -1,' ',  &
                            ip1_all(1.0,3),-1,-1,' ',Cfld_list_S(i) )
                   endif

                   do while ( handle >= 0 )

                      xnim  = max( xnim,xni )
                      xnjm  = max( xnjm,xnj )

                      handle = fstsui( Lun_clim, xni,xnj,xnk )

                   enddo

                   xnmxfld(i) = xnim*xnjm
                   xnzm(i)    = max( xnim,xnjm )

                end if
             end do
          end if   

          xnerr = fstfrm( Lun_clim )
          xnerr = fclos ( Lun_clim )

       end if PTOPO_MYPROC_0_2


!*     Broadcast a few variables
       call RPN_COMM_bcast( nrec    ,Cfld_nbr           ,"MPI_INTEGER",0,"grid",xnerr )
       call RPN_COMM_bcast( xnmxfld ,Cfld_nbr           ,"MPI_INTEGER",0,"grid",xnerr )
       call RPN_COMM_bcast( xnzm    ,Cfld_nbr           ,"MPI_INTEGER",0,"grid",xnerr )
       call RPN_COMM_bcast( dates   ,Cfld_nbr*nrec_max*2,"MPI_INTEGER",0,"grid",xnerr )
       call RPN_COMM_bcast( acli_L  ,Cfld_nbr           ,"MPI_LOGICAL",0,"grid",xnerr )
       call RPN_COMM_bcast( monthly_L,Cfld_nbr          ,"MPI_LOGICAL",0,"grid",xnerr )

    end if RSTRI_SDON_1


!*     -------------------------------------------------
!*  3. Check for each variable if a new date needs to be read
!*     -------------------------------------------------
!*
!*     DoneInincr: Last date read
!*     DoInincr  : Next date to be read
!*     in a YYYY/MO/DD/HH/MM/SS format
!*
<<<<<<< HEAD
=======
!
      REAL*8       heur_8,scal_8,rad_8
      INTEGER      xndate(14), xnday1 , xncibl(14), xnday2
      EQUIVALENCE (xndate(14), xnday1),(xncibl(14), xnday2)
!
      INTEGER      xncfld
      PARAMETER   (xncfld=6)
      CHARACTER    gtyp_S(xncfld),gtypz_S(xncfld)
      INTEGER      xnzig1(xncfld),xnzig2(xncfld),xnzig3(xncfld)
      INTEGER      xnig1(xncfld), xnig2(xncfld), xnig3(xncfld)
      INTEGER      xnig4(xncfld), xnzig4(xncfld)
      INTEGER      xnilu(xncfld), xnjlu(xncfld)
      CHARACTER*4  clim_S(xncfld)
!
      LOGICAL      acli_L,IntSol_L,IntIce_L,done
      INTEGER      xndate1,xndate2,xniz,xnjz,lght,soit
      INTEGER      Lun_clim,Lun_acli,Lun_activ,ppjour,aujour
      INTEGER      xnerr,xncle,xnhold,xnpos,xnzpos,xncoupe
      INTEGER      i,xni,xnj,xnk,xnim,xnjm,xnzm,xnmxfld
      integer dlat,dlon,snodp,incrne,incrhs,wsoil,incricd,icedp,incrgl,glsea0,incrts,twater,incrtg,tglacier,incrtp,tsoil
      save dlat,dlon,snodp,incrne,incrhs,wsoil,incricd,icedp,incrgl,glsea0,incrts,twater,incrtg,tglacier,incrtp,tsoil
      CHARACTER    typvar_S,hold_S*12
      CHARACTER*256 clima_S,anclima_S
      CHARACTER*8  soli_S,soli2_S
!
      integer Done_Inincr
      save    Done_Inincr,done
!
      real xrwrk3, neige
      pointer (iwork3,xrwrk3(1))
      real xrlon(p_ni), xrlat(p_ni), xrwrk1(p_ni), xrwrk2(p_ni)
      real, dimension (:), allocatable :: xrclim
      real, dimension (:), allocatable :: xrtic,xrtac
      real busper, busper2(max(1,p_bper_siz))
      pointer (pabusper,busper(*))
!
      DATA         clim_S /'SD','HS','I8','LG','TP','TM'/
      DATA         Done_Inincr / -1 /
      DATA         done / .false. /
!
!
!*       -------------------------------------------------
!*    0. Check the current date and time as the increments
!*       are only updated at the beginning of a run * OR *
!*       close to the 15th of each month at 00Z
!*       -------------------------------------------------
!
      Lun_clim =  0
      Lun_acli =  0
!
      heur_8    = Lctl_step * (Cstv_dt_8 / 3600. )
      call incdatr( xnday1,Out3_date,heur_8 )
      call datmgp2( xndate )
!
!*    Update the climatological ozone field every 24 hours
!*    (and note that it is first done at timestep 1)
!
      if (Cstv_dt_8 .lt. 43200. ) then
!
         ppjour = nint( 86400. / Cstv_dt_8 )
         aujour = mod( Lctl_step, ppjour )
!
         if (Rstri_sdon .gt. 0 .and. &
             aujour     .eq. 1 ) &
             call intozon( xndate(3), xndate(2), lun_out.gt.0 )
!
      endif
!
!*    Check to see if the current model date and time
!*    are "close" to the 15th of the month at 12Z
!
      xncibl(1) = 0
      xncibl(2) = xndate(2)
      xncibl(3) = 15
      xncibl(4) = xndate(4)
      xncibl(5) = 12
      xncibl(6) = 00
!
      xnday2    = idatmg2( xncibl )
      call difdatr( xnday2,xnday1,heur_8 )
      heur_8    = heur_8 * (3600. / Cstv_dt_8 )
!
      if (.not.done) then
         call getindx ('DLAT',      'P',dlat,     lght, soit)
         call getindx ('DLON',      'P',dlon,     lght, soit)
         call getindx ('TWATER',    'P',twater,   lght, soit)
         call getindx ('TGLACIER',  'P',tglacier, lght, soit)
         call getindx ('TSOIL',     'P',tsoil,    lght, soit)
         call getindx ('WSOIL',     'P',wsoil,    lght, soit)
         call getindx ('SNODP',     'P',snodp,    lght, soit)
         call getindx ('ICEDP',     'P',icedp,    lght, soit)
         call getindx ('GLSEA0',    'P',glsea0,   lght, soit)
         call getindx ('INCRNE',    'P',incrne,   lght, soit)
         call getindx ('INCRHS',    'P',incrhs,   lght, soit)
         call getindx ('INCRICD',   'P',incricd,  lght, soit)
         call getindx ('INCRGL',    'P',incrgl,   lght, soit)
         call getindx ('INCRTS',    'P',incrts,   lght, soit)
         call getindx ('INCRTG',    'P',incrtg,   lght, soit)
         call getindx ('INCRTP',    'P',incrtp,   lght, soit)
         done=.true.
      endif

      if (((Done_Inincr.ne.xnday2)  .and. &
           (heur_8     .ge. -0.5 )  .and. &
           (heur_8     .lt. +0.5 )) .or. &
          ( Lctl_step  .eq.   2   )) then
!
!        Make sure we only do this once per target date
!        in the middel of each month and at Lctl_step=2
         if ( Lctl_step .ne. 2 ) Done_Inincr = xnday2
!
         xnerr = newdate( xnday1, xndate1,xndate2, -3 )
         if (Lun_out.gt.0) write(Lun_out,1000) xndate1,xndate2
!
         if ( Ptopo_myproc .eq. 0 ) then
!
!*       1. Processor 0 opens the climatological file
!*          and finds the maximum size of a grid
!*          -----------------------------------------
!
            xnerr   = 0
            xnmxfld = 0
!
            xnim    = 0
            xnjm    = 0
            xnzm    = 0
!
            clima_S = trim(Path_input_S)//'/imclima'
!
            xnerr = wkoffit( clima_S )
!
            if ( xnerr .eq. 1 .or. xnerr .eq. 33 ) then
!
               xnerr = fstopc( 'MSGLVL','INFORM',.false. )
               xnerr = fnom( Lun_clim, clima_S , 'STD+RND+OLD+R/O', 0 )
               xnerr = fstouv( Lun_clim, 'RND' )
!
               if ( xnerr .ge. 0 ) then
!
                  if (Lun_out.gt.0) write( Lun_out,* ) &
                  'Opening file: ', trim( clima_S )
!
                  xnerr = fstinf( Lun_clim, xni,xnj,xnk, &
                                  -1, ' ', -1, -1, -1, ' ', ' ')
!
 0010             if ( xnerr .ge. 0 ) then
                     xnim    = max( xnim,xni )
                     xnjm    = max( xnjm,xnj )
                     xnmxfld = xnim*xnjm
                     xnerr   = fstsui( Lun_clim, xni,xnj,xnk )
                     goto 0010
                  endif
!
               endif
!
            endif
!
            if (( xnmxfld  .le. 0 ) .or. &
                ( Lun_clim .eq. 0 )) then
               if (Lun_out.gt.0) write( Lun_out,1001 ) trim( clima_S )
               goto 0030
            endif
!
!*       2. Try opening the analysed/climatological file
!*          --------------------------------------------
!
            xnerr  =  0
            acli_L = .false.
!
            anclima_S = trim( Path_input_S ) // '/imanclima'
!
            xnerr = wkoffit( anclima_S )
!
            if ( xnerr .eq. 1 .or. xnerr .eq. 33 ) then
!
               xnerr = fnom( Lun_acli, anclima_S , 'STD+RND+OLD+R/O', 0 )
               xnerr = fstouv( Lun_acli, 'RND' )
!
               if ( xnerr .ge. 0 ) then
!
                  acli_L  = .true.
!
                  if (Lun_out.gt.0) write( Lun_out,* ) &
                  'Opening file: ', trim( anclima_S )
!
                  xnerr = fstinf( Lun_acli, xni,xnj,xnk, &
                                  -1, ' ', -1, -1, -1, ' ', ' ')
!
 0020             if ( xnerr .ge. 0 ) then
                     xnim    = max( xnim,xni )
                     xnjm    = max( xnjm,xnj )
                     xnmxfld = xnim*xnjm
                     xnerr   = fstsui( Lun_acli, xni,xnj,xnk )
                     goto 0020
                  endif
!
               endif
!
            endif
!
            if ( .not. acli_L ) then
               if (Lun_out.gt.0) write( Lun_out,1002 )
            else
               if (Lun_out.gt.0) write( Lun_out,1003 ) trim( anclima_S )
            endif
!
            xnzm = max( xnim,xnjm )
!
         endif
!
 0030    call RPN_COMM_bcast( Lun_clim ,1,"MPI_INTEGER",0,"grid",xnerr )
         call RPN_COMM_bcast( xnmxfld  ,1,"MPI_INTEGER",0,"grid",xnerr )
         call RPN_COMM_bcast( xnzm     ,1,"MPI_INTEGER",0,"grid",xnerr )
!
         if (( xnmxfld  .le. 0 ) .or. ( Lun_clim .eq. 0 )) &
            call handle_error(-1 ,'itf_phy_inincr','itf_phy_inincr')
!
!*       Every one allocates the xncfld 2D climatology fields
!
         allocate (xrtic(xnzm*xncfld),xrtac(xnzm*xncfld))
         allocate (xrclim(xnmxfld*xncfld))
!
!*       What (Month/Year) is the target for the increments ?
!
         xncibl(1) = 0
!
!*       Same month or next one ?
!
         if ( xndate(3) .ge. 15 ) then
            xncibl(2) = mod( xndate(2),12 )+1
         else
            xncibl(2) = xndate(2)
         endif
!
         xncibl(3) = 15
!
!*       Same year or next one ?
!
         xncibl(4) = xndate(4)
         if ( xncibl(2) .lt. xndate(2) ) &
         xncibl(4) = xncibl(4) + 1
!
         xncibl(5) = 0
         xncibl(6) = 0
!
         xnday2 = idatmg2( xncibl )
         call difdatr( xnday2,xnday1,heur_8 )
         scal_8 = 1./(heur_8*(3600./Cstv_dt_8))
!
         xnpos = 1
!
!        print *,'Dans itf_phy_inincr: scal_8,xncibl=',scal_8,xncibl
!        call flush( Lun_out )
!
         rad_8 = 180./acos( -1.0D0 )
!
!*       Determine whether the surface land scheme is fully
!*       interactive or not. If it is, the TP increments will
!*       only be used for TGLACIER(2)
!
         call low2up( P_pbl_schsl_S,soli_S )
         soli2_S = soli_S
            
         if ((soli_S  .eq.'CLASS' .or. soli_S  .eq.'ISBA') .and. &
             (soli2_S .eq.'CLASS' .or. soli2_S .eq.'ISBA')) then
            IntSol_L = .true.
         else
            IntSol_L = .false.
         endif
!
!*       Check for interactive snow (in glacier & sea ice
!*       modules) and ice thichness (in sea ice module)
!
         IntIce_L = P_pbl_iceme_L
!
!        print *,'Dans itf_phy_inincr: soli_S ',soli_S
!        call flush( Lun_out )
!
         if ( Ptopo_myproc .eq. 0 ) then
!
!*       3. Processor 0 reads the target month's climatic fields
!*          ----------------------------------------------------
!
            do i=1,xncfld
!
               if ((clim_S(i).eq.'SD' .and. IntIce_L .and. IntSol_L) &
              .or. (clim_S(i).eq.'I8' .and. IntIce_L) &
              .or. (clim_S(i).eq.'HS' .and. IntSol_L)) then
!
                  if (Lun_out.gt.0) write( Lun_out,1004 ) clim_S(i)
!
               else
!
                  xncle = -1
!
!*                Always try reading from Lun_acli first, if possible
!
                  if (acli_L) &
                     xncle = fstlir( xrclim(xnpos), Lun_acli, &
                                     xnilu(i),xnjlu(i), xnk, -1,' ',-1, &
                                     xncibl(2),xncibl(4),'A',clim_S(i) )
!
!*                Otherwise read from Lun_clim
!
                  if ( xncle .lt. 0 ) &
                     xncle = fstlir( xrclim(xnpos), Lun_clim, &
                                     xnilu(i),xnjlu(i), xnk, -1,' ', &
                                     -1,xncibl(2),-1,'C',clim_S(i) )
!
                  if ( xncle .lt. 0 ) then
                     if (Lun_out.gt.0) write( Lun_out,1005 ) clim_S(i)
                     goto 0040
                  endif
!
!*                Save the grid description parameters
!
                  xnerr = fstprm( xncle, xnhold,xnhold,xnhold, &
                                  xnilu(i),xnjlu(i),xnk, &
                                  xnhold,xnhold,xnhold,xnhold,xnhold, &
                                  typvar_S,clim_S(i),hold_S, &
                                  gtyp_S(i),xnig1(i),xnig2(i), &
                                            xnig3(i),xnig4(i), &
                                  xnhold,xnhold,xnhold,xnhold, &
                                  xnhold,xnhold,xnhold )
!
                  if (gtyp_S(i).eq.'Z') then
!
!*                   Retreive necessary Z-grid descriptors
!
                     if (typvar_S.eq.'A') then
                        Lun_activ = Lun_acli
                     else if (typvar_S.eq.'C') then
                        Lun_activ = Lun_clim
                     endif
!
                     xnzpos = (i-1)*xnzm+1
!
                     xncle = fstlir( xrtic(xnzpos), Lun_activ, &
                                     xniz,xnjz,xnhold, -1,' ', &
                                     xnig1(i),xnig2(i),xnig3(i), &
                                     typvar_S,'>>')
!
                     if ( xncle .lt. 0 .or. &
                        xniz  .ne. xnilu(i) ) then
                        if (Lun_out.gt.0) write( Lun_out,1006 )
                        xncle = -1
                        goto 0040
                     endif
!                       
                     xncle = fstlir( xrtac(xnzpos), Lun_activ, &
                                     xniz,xnjz,xnhold, -1,' ', &
                                     xnig1(i),xnig2(i),xnig3(i), &
                                     typvar_S,'^^')
!
                     if ( xncle .lt. 0 .or. &
                          xnjz  .ne. xnjlu(i) ) then
                        if (Lun_out.gt.0) write( Lun_out,1007 )
                        xncle = -1
                        goto 0040
                     endif
!
                     xnerr = fstprm( xncle, xnhold,xnhold,xnhold, &
                                     xnhold,xnhold,xnhold, &
                                     xnhold,xnhold,xnhold,xnhold,xnhold, &
                                     hold_S,hold_S,hold_S, &
                                     gtypz_S(i),xnzig1(i),xnzig2(i), &
                                                xnzig3(i),xnzig4(i), &
                                     xnhold,xnhold,xnhold,xnhold, &
                                     xnhold,xnhold,xnhold )

                  endif
!
!                 print *,'Dans itf_phy_inincr: lu ',clim_S(i)
!                 call flush( Lun_out )
!
               endif
!
               xnpos = xnpos+xnmxfld
!
            enddo
!
            xnerr = fstfrm( Lun_clim )
            xnerr = fclos ( Lun_clim )
!
            if ( acli_L ) then
               xnerr = fstfrm( Lun_acli )
               xnerr = fclos ( Lun_acli )
            endif
!
            xncle = 0
>>>>>>> 7250d34e


    open_acli_L = .false.
    open_clim_L = .false.
    DoInincr    = DoneInincr

!*  Loop over all variables
    LOOP_OVER_ALL_VARIABLES : do i=1,Cfld_nbr

!*     If next date got already read do nothing
       if ( DoInincr(i) >= CurrentDate     &
      .and. Lctl_step   /= 1 ) cycle

!*     Find next date in analysed climatology imanclimat
       if ( acli_L(i) ) then

!*        Find the next date to read
          do n=1,nrec(i)
             if ( DoInincr(i) < dates(i,n) ) then
                DoInincr(i) = dates(i,n)
                exit
             end if
          end do

!*        Error return if new date was not found
          if ( DoInincr(i) < CurrentDate ) then
             if ( Lun_out >  0 ) write( Lun_out,1009 ) CurrentDate
             itf_phy_inincr = -7 ; return
          end if

!*        Set DATEV,IP2-3 to date to be read
          ip3(i) =   DoInincr(i) /        factor10
          ip2(i) = ( DoInincr(i) - ip3(i)*factor10 ) / factor8

          if ( monthly_L(i) ) then
             datev(i) = -1
          else
             date1 =      DoInincr(i)/factor6
             time1 = mod( DoInincr(i),factor6 )*100
             xnerr = newdate( datev(i),date1,time1,+3 )
          endif

!*        Set flag that imanclimat needs to be opened
          open_acli_L = .true.

!*     Set next date to be read in climatology imclimat
       else

          year  =   DoInincr(i) / factor10
          month = ( DoInincr(i) - year*factor10 ) / factor8

!*        Set day and time
!*        If leap year
 50       if ( .not. NoLeapYears_L     .and.              &
              ( mod( year,4 )   == 0   .and.              &
                mod( year,100 ) /= 0 ) .or.               &
                mod( year,400 ) == 0 ) then
             DoInincr(i) = year*factor10 + month*factor8  &
                         + momid_day_leap(month)*factor4
!*        If non-leap year
          else
             DoInincr(i) = year*factor10 + month*factor8  &
                              + momid_day(month)*factor4
          end if

!*        Increment DoInincr if < CurrentDate
          if ( DoInincr(i) < CurrentDate ) then
             month = month + 1
             if ( month  ==  13 ) then
                month = 01
                year = year + 1
             end if
             goto 0050
          end if

!*        Set DATEV,IP2-3 to date to be read
          datev(i) = -1
          ip3(i)   = -1
          ip2(i)   = month

!*        Set flag that imclimat needs to be opened
          open_clim_L = .true.

       end if

    end do LOOP_OVER_ALL_VARIABLES

!c  if ( Rstri_sdon ==  15 ) then
!c  if ( Rstri_sdon == 408 ) then
!c  if ( Rstri_sdon == 408 ) then
!c     return  
!c  end if


!*  Return if no new fields need to be read
    if ( .not. open_acli_L .and. .not. open_clim_L ) return


!*     -------------------------------------------------
!*  4. Processor 0 opens imanclimat and/or imclimat
!*     -------------------------------------------------


    PTOPO_MYPROC_0_3 : if ( Ptopo_myproc  ==  0 ) then

       if (Lun_out > 0) write( Lun_out,'(/A/)')    &
       ' ITF_PHY_ININCR: reading new physics forcing increments'// &
       ' ======================='

!*     Open analysied climatology imanclima if needed
       if ( open_acli_L ) then

          Lun_acli = 0

          anclima_S = trim(Path_input_S)//'/ANCLIMA'

          xnerr = wkoffit( anclima_S )

          if ( xnerr == 1 .or. xnerr == 33 ) then

             xnerr = fnom( Lun_acli, anclima_S , 'STD+RND+OLD', 0 )
             xnerr = fstouv( Lun_acli, 'RND' )

             if ( xnerr >= 0 ) then
                if (Lun_out > 0) write( Lun_out,* )    &
                'Opening file: ', trim( anclima_S )
             else
                if (Lun_out > 0) write( Lun_out,1002 )
                Lun_acli = 0
             end if

          else
             if (Lun_out > 0) write( Lun_out,1002 )
             Lun_acli = 0
          end if

       end if

!*     Open climatology imclima if needed
       if ( open_clim_L ) then

          Lun_clim = 0

          clima_S = trim(Path_input_S)//'/CLIMATO'

          xnerr = wkoffit( clima_S )

          if ( xnerr == 1 .or. xnerr == 33 ) then

             xnerr = fnom( Lun_clim, clima_S , 'STD+RND+OLD', 0 )
             xnerr = fstouv( Lun_clim, 'RND' )

             if ( xnerr >= 0 ) then
                if (Lun_out > 0) write( Lun_out,* )    &
                'Opening file: ', trim( clima_S )
             else
                if (Lun_out > 0) write( Lun_out,1001 ) trim( clima_S )
                Lun_clim = 0
             end if

          else
             if (Lun_out > 0) write( Lun_out,1001 ) trim( clima_S )
             Lun_clim = 0
          end if

       end if

    end if PTOPO_MYPROC_0_3

!*  Broadcast a few variables
    call RPN_COMM_bcast( Lun_acli    ,1,"MPI_INTEGER",0,"grid",xnerr )
    call RPN_COMM_bcast( Lun_clim    ,1,"MPI_INTEGER",0,"grid",xnerr )

!*  Stop run if one of the files could not be opened
    if (( open_acli_L .and. Lun_acli == 0 ) .or.  &
        ( open_clim_L .and. Lun_clim == 0 )) then
       itf_phy_inincr = -8 ; return
    end if


!*     -------------------------------------------------
!*  5. Read fields for new dates
!*     -------------------------------------------------


!*  Every one allocates the Cfld_nbr 2D climatology fields
    xnzm_max    = maxval( xnzm(1:Cfld_nbr) )
    xnmxfld_max = maxval( xnmxfld(1:Cfld_nbr) )

    allocate ( xrtic(xnzm_max,Cfld_nbr), xrtac(xnzm_max,Cfld_nbr), stat=xnerr )
    if ( xnerr > 0 ) then ; itf_phy_inincr = -9 ; return ; end if

    Nbr2D = 0 ; NbrField =0 ; xPos3D = 0
    do i=1,Cfld_nbr
       if ( DoneInincr(i) >= CurrentDate .and. Lctl_step /= 1 ) cycle
       xPos3D(i) = Nbr2D+1 ! this means that the variable will be processed
       Nbr2D = Nbr2D+Cfld_levs(i) ! number of records that need to be read
       NbrField = NbrField+1
    end do

    if ( Nbr2D > 0 ) allocate ( xrclim(xnmxfld_max,Nbr2D), stat=xnerr )
    if ( xnerr > 0 ) then ; itf_phy_inincr = -10 ; return ; end if

!*  Processor 0 reads fields for new date
    PTOPO_MYPROC_0_4 : if ( Ptopo_myproc  ==  0 ) then

      xnerr = fstopc( 'MSGLVL','INFORM', 0 )
      xnerr = fstopc( 'TOLRNC','INFORM', 0 )

!*     Loop over all variables
       do i=1,Cfld_nbr

!*        Only read new date if needed
          if ( xPos3D(i) < 1 ) cycle

          xncle = -1

!*        Read fields from analysed climatology imanclimat
          if ( acli_L(i) ) then

             if (Cfld_levs(i) == 1) then
                xncle = fstlir( xrclim(1,xPos3D(i)), Lun_acli,   &
                                xni,xnj,xnk,  datev(i),' ',      &
                                -1,ip2(i),ip3(i),'A',            &
                                Cfld_list_S(i) )
             else
                xncle = fstlir( xrclim(1,xPos3D(i)), Lun_acli,   &
                                xni,xnj,xnk,  datev(i),' ',      &
                                ip1_all(1.0,3),ip2(i),ip3(i),    &
                                'A',Cfld_list_S(i) )
             endif

             if ( xncle < 0 ) then
                if (Lun_out > 0) write( Lun_out,1005 ) Cfld_list_S(i),1
                goto 40
             endif

             do k=2,Cfld_levs(i)
                xncle = fstlirx( xrclim(1,xPos3D(i)+k-1), xncle, &
                             Lun_acli,xni,xnj,xnk,  datev(i),' ',&
                             ip1_all(float(k),3),ip2(i),ip3(i),  &
                                'A',Cfld_list_S(i) )

                if ( xncle < 0 ) then
                   write( Lun_out,1005 ) Cfld_list_S(i),k
                   goto 40
                endif

             enddo

!*        Read fields from climatology imclimat
          else

             if (Cfld_levs(i) == 1) then
                xncle = fstlir( xrclim(1,xPos3D(i)), Lun_clim,   &
                                xni,xnj,xnk,  -1,' ',-1,ip2(i),  &
                                -1,'C',Cfld_list_S(i) )
             else
                xncle = fstlir( xrclim(1,xPos3D(i)), Lun_clim,   &
                                xni,xnj,xnk,  -1,' ',            &
                                ip1_all(1.0,3),ip2(i),-1,        &
                                'C',Cfld_list_S(i) )
             endif

             if ( xncle <  0 ) then
                write( Lun_out,1005 ) Cfld_list_S(i),1
                goto 40
             endif

             do k=2,Cfld_levs(i)
                xncle = fstlirx( xrclim(1,xPos3D(i)+k-1), xncle, &
                                 Lun_clim,xni,xnj,xnk,  -1,' ',  &
                                 ip1_all(float(k),3),ip2(i),     &
                                 -1,'C',Cfld_list_S(i) )

                if ( xncle < 0 ) then
                   write( Lun_out,1005 ) Cfld_list_S(i),k
                   goto 40
                endif

             enddo

          end if


!*        Save the grid description parameters
          xnerr = fstprm( xncle, xnhold,xnhold,xnhold,           &
                          xnilu(i),xnjlu(i),xnk,                 &
                          xnhold,xnhold,xnhold,xnhold,xnhold,    &
                          typvar_S,Cfld_list_S(i),hold_S,        &
                          gtyp_S(i),xnig1(i),xnig2(i),           &
                                    xnig3(i),xnig4(i),           &
                          xnhold,xnhold,xnhold,xnhold,           &
                          xnhold,xnhold,xnhold )

!*        Retreive necessary Z-grid descriptors
          if (gtyp_S(i) == 'Z') then

             if ( acli_L(i) ) then
                Lun_activ = Lun_acli
             else
                Lun_activ = Lun_clim
             endif

             xncle = fstlir( xrtic(1,i), Lun_activ,              &
                             xniz,xnjz,xnhold, -1,' ',           &
                             xnig1(i),xnig2(i),xnig3(i),         &
                             typvar_S,'>>')

             if ( xncle < 0 .or.                                 &
                  xniz   /=  xnilu(i) ) then
                write( Lun_out,1006 ) Lun_activ,xnig1(i),xnig2(i)
                xncle = -1
                goto 40
             endif

             xncle = fstlir( xrtac(1,i), Lun_activ,              &
                             xniz,xnjz,xnhold, -1,' ',           &
                             xnig1(i),xnig2(i),xnig3(i),         &
                             typvar_S,'^^')

             if ( xncle <  0                                     &
            .or.  xnjz  /= xnjlu(i) ) then
                write( Lun_out,1007 ) Lun_activ,xnig1(i),xnig2(i)
                xncle = -1
                goto 40
             endif

             xnerr = fstprm( xncle, xnhold,xnhold,xnhold,        &
                             xnhold,xnhold,xnhold,               &
                             xnhold,xnhold,xnhold,xnhold,xnhold, &
                             hold_S,hold_S,hold_S,               &
                             gtypz_S(i),xnzig1(i),xnzig2(i),     &
                                        xnzig3(i),xnzig4(i),     &
                             xnhold,xnhold,xnhold,xnhold,        &
                             xnhold,xnhold,xnhold )

!*        end retreive necessary Z-grid descriptors

          else if (gtyp_S(i) == 'Y' .or. gtyp_S(i) == '#') then

             write( Lun_out,1008 ) gtyp_S(i)
             xncle = -1
             goto 40

          endif

!*     end loop over all variables
       end do

       xnerr = fstopc( 'MSGLVL','SYSTEM', 0 )
       xnerr = fstopc( 'TOLRNC','SYSTEM', 0 )

       if ( open_acli_L ) then
          xnerr = fstfrm( Lun_acli )
          xnerr = fclos ( Lun_acli )
       end if
       if ( open_clim_L ) then
          xnerr = fstfrm( Lun_clim )
          xnerr = fclos ( Lun_clim )
       end if

    end if PTOPO_MYPROC_0_4


!*  Broadcast a few variables
 40 call RPN_COMM_bcast (xncle  ,1           ,"MPI_INTEGER"  ,0,"grid",xnerr)
    if ( xncle < 0 ) then ; itf_phy_inincr = -11 ; return ; end if

    call RPN_COMM_bcast (xrclim ,Nbr2D*xnmxfld_max,"MPI_REAL",0,"grid",xnerr)
    call RPN_COMM_bcast (xrtic  ,Cfld_nbr*xnzm_max,"MPI_REAL",0,"grid",xnerr)
    call RPN_COMM_bcast (xrtac  ,Cfld_nbr*xnzm_max,"MPI_REAL",0,"grid",xnerr)
    call RPN_COMM_bcast (xnilu  ,Cfld_nbr    ,"MPI_INTEGER"  ,0,"grid",xnerr)
    call RPN_COMM_bcast (xnjlu  ,Cfld_nbr    ,"MPI_INTEGER"  ,0,"grid",xnerr)
    call RPN_COMM_bcast (xnig1  ,Cfld_nbr    ,"MPI_INTEGER"  ,0,"grid",xnerr)
    call RPN_COMM_bcast (xnig2  ,Cfld_nbr    ,"MPI_INTEGER"  ,0,"grid",xnerr)
    call RPN_COMM_bcast (xnig3  ,Cfld_nbr    ,"MPI_INTEGER"  ,0,"grid",xnerr)
    call RPN_COMM_bcast (xnig4  ,Cfld_nbr    ,"MPI_INTEGER"  ,0,"grid",xnerr)
    call RPN_COMM_bcastc(gtyp_S ,Cfld_nbr    ,"MPI_CHARACTER",0,"grid",xnerr)
    call RPN_COMM_bcast (xnzig1 ,Cfld_nbr    ,"MPI_INTEGER"  ,0,"grid",xnerr)
    call RPN_COMM_bcast (xnzig2 ,Cfld_nbr    ,"MPI_INTEGER"  ,0,"grid",xnerr)
    call RPN_COMM_bcast (xnzig3 ,Cfld_nbr    ,"MPI_INTEGER"  ,0,"grid",xnerr)
    call RPN_COMM_bcast (xnzig4 ,Cfld_nbr    ,"MPI_INTEGER"  ,0,"grid",xnerr)
    call RPN_COMM_bcastc(gtypz_S,Cfld_nbr    ,"MPI_CHARACTER",0,"grid",xnerr)


!*     -------------------------------------
!*  6. Interpolate the fields that were read
!*     -------------------------------------


!   Define the (local physics) destination grid
    call itf_phy_gdef( dgid, dstf_gid, xfi, yfi )

    allocate( localf(l_ni,l_nj) )

!*  Loop over all variables
    do x=1,Cfld_nbr

          
!*     Only update increment if new data was read
       if ( xPos3D(x) < 1 ) cycle

       vd => temp
       SCAN_VD_AND_INTERPOLATE : do

          if ( vd%nomvar == Cfld_list_S(x) ) then

             ! Array size from table
             p_ni=size(vd%values,dim=1)
             p_nj=size(vd%values,dim=2)

             if ( gtyp_S(x) == 'Z' ) then
                sgid = ezgdef_fmem( xnilu(x), xnjlu(x), gtyp_S(x),    &
                     gtypz_S(x), xnzig1(x),xnzig2(x),xnzig3(x),       &
                     xnzig4(x), xrtic(1,x), xrtac(1,x) )
             else
                sgid = ezgdef_fmem( xnilu(x), xnjlu(x), gtyp_S(x),    &
                     Vide_S, xnig1(x),xnig2(x),xnig3(x),xnig4(x),     &
                     Aucun,Aucun )
             endif

             xnerr = ezdefset( dgid, sgid )
             xnerr = ezsetopt( 'INTERP_DEGREE', vd%interp )

             xnkerr = 0
             if (vd%p_nu > 1) then
!$omp parallel do private ( k, localf )
                do k=1,vd%p_nu
                   xnkerr(k) = ezsint( localf, xrclim(1,xPos3D(x)+k-1) )
                   Call itf_phy_fold_sfc( vd%values(1:p_ni,1:p_nj,k), localf,l_ni,l_nj )
                enddo
!$omp end parallel do
                xnerr = maxval( xnkerr(1:vd%p_nu) )
             else
                xnerr = ezsint( localf, xrclim(1,xPos3D(x)) )
                Call itf_phy_fold_sfc( vd%values(1:p_ni,1:p_nj,1), localf,l_ni,l_nj )
             endif

!*           Set flag that new date got read
             if ( xnerr == 0 ) then
                DoneInincr(x) = DoInincr(x)
!*              Encode date from 'DoneInincr' in 'Cfld_date'
                date1 =   DoneInincr(x) / factor6
                time1 = ( DoneInincr(x) - date1*factor6 ) * 100
                xnerr = newdate( Cfld_date(x), date1, time1, 3 )
             endif

             if ( xnerr /= 0 ) then ; itf_phy_inincr = -12 ; return ; end if

             vd%datev  = Cfld_date(x) ; vd%newdate_L = .true.

             if (Lctl_debug_L) then
                do k=1,vd%p_nu
                   call itf_phy_unfold_sfc( vd%values(1:p_ni,1:p_nj,k), localf, l_ni,l_nj )
                   call statf_dm3 (localf,vd%nomvar,k,'ININCR',1,l_ni, &
                        1,l_nj,1,1,1+goff,1+goff,1,G_ni-goff,G_nj-goff,1)
                enddo
             endif
                
             vd%gminmax(1) = minval( xrclim(1:xnilu(x)*xnjlu(x),xPos3D(x):xPos3D(x)+vd%p_nu-1) )
             vd%gminmax(2) = maxval( xrclim(1:xnilu(x)*xnjlu(x),xPos3D(x):xPos3D(x)+vd%p_nu-1) )

             exit SCAN_VD_AND_INTERPOLATE

          endif

          If ( .Not. Associated( vd%next_value ) ) Exit
          vd => vd%next_value

       end do SCAN_VD_AND_INTERPOLATE

    end do

    vd => temp ! Restore initial vd position in list

!*  De-allocate working memory
    deallocate( xrclim, xrtic, xrtac,                   &
                gtyp_S, gtypz_S,xnzig1, xnzig2, xnzig3, &
                xnig1 , xnig2,  xnig3,  xnig4 , xnzig4, &
                xnilu , xnjlu,  ip2   , ip3,    datev,  &
                DoneInincr, DoInincr, xPos3D,   xnkerr, &
                Cfld_list_s, stat=xnerr )

    if ( xnerr > 0 ) then ; itf_phy_inincr = -13 ; return ; end if
                
!*  De-allocate all other saved variable at the end of a job
    if ( Lctl_step == Step_total )        &
    deallocate( monthly_L, dates,  nrec,  &
                xnmxfld,   acli_L, xnzm, stat=xnerr )

    if ( allocated( localf )) deallocate( localf )

    if ( xnerr > 0 ) then ; itf_phy_inincr = -14 ; return ; end if

    itf_phy_inincr = NbrField

 1001 format(' Unable to open climatological file ',A)
 1002 format(' Analysed/climatological file not opened')
 1005 format(' Unable to read climatological ',A4,' at level number ',I3)
 1006 format(' Unable to read >> record on unit ',I3,' for IP1,IP2= ',2I10)
 1007 format(' Unable to read ^^ record on unit ',I3,' for IP1,IP2= ',2I10)
 1008 format(' Unsupported grid type found : ',A)
 1009 format(' Date ',I14,' not found in analysed file')

 end function itf_phy_inincr
 block data itf_phy_inincr_data

#include "cfld.cdk"

    data Cfld_nbr / 0 /

 end block data itf_phy_inincr_data
<|MERGE_RESOLUTION|>--- conflicted
+++ resolved
@@ -565,8 +565,6 @@
 !*     DoInincr  : Next date to be read
 !*     in a YYYY/MO/DD/HH/MM/SS format
 !*
-<<<<<<< HEAD
-=======
 !
       REAL*8       heur_8,scal_8,rad_8
       INTEGER      xndate(14), xnday1 , xncibl(14), xnday2
@@ -957,7 +955,6 @@
             endif
 !
             xncle = 0
->>>>>>> 7250d34e
 
 
     open_acli_L = .false.
