--- conflicted
+++ resolved
@@ -38,6 +38,7 @@
 #include "geomg.cdk"
 #include "lam.cdk"
 #include "step.cdk"
+#include "schm.cdk"
 #include "lun.cdk"
 #include "ptopo.cdk"
 !
@@ -49,186 +50,19 @@
 !
       if (Lun_debug_L) write(Lun_out,1000)
 
-<<<<<<< HEAD
-      istat = gmm_get(gmmk_ut1_s , ut1 )
-      istat = gmm_get(gmmk_vt1_s , vt1 )
-      istat = gmm_get(gmmk_wt1_s , wt1 )
-      istat = gmm_get(gmmk_tt1_s , tt1 )
-      istat = gmm_get(gmmk_zdt1_s, zdt1)
-      istat = gmm_get(gmmk_st1_s , st1 )
-      istat = gmm_get(gmmk_qt1_s , qt1 )
-      istat = gmm_get(gmmk_nest_q_fin_s, nest_q_fin)
-      istat = gmm_get(gmmk_nest_q_s    , nest_q    )
-!
-!     copying values from UT1 to nest_u variables
-!
-      if (.not. Lam_ctebcs_L) then
-
-         istat = gmm_get(gmmk_nest_u_fin_s , nest_u_fin )
-         istat = gmm_get(gmmk_nest_v_fin_s , nest_v_fin )
-         istat = gmm_get(gmmk_nest_w_fin_s , nest_w_fin )
-         istat = gmm_get(gmmk_nest_t_fin_s , nest_t_fin )
-         istat = gmm_get(gmmk_nest_zd_fin_s, nest_zd_fin)
-         istat = gmm_get(gmmk_nest_s_fin_s , nest_s_fin )
-=======
-      istat = gmm_get(gmmk_ut1_s ,ut1 ,mymeta)
-      istat = gmm_get(gmmk_vt1_s ,vt1 ,mymeta)
-      istat = gmm_get(gmmk_wt1_s ,wt1 ,mymeta)
-      istat = gmm_get(gmmk_tt1_s ,tt1 ,mymeta)
-      istat = gmm_get(gmmk_zdt1_s,zdt1,mymeta)
-      istat = gmm_get(gmmk_st1_s ,st1 ,mymeta)
-
-!     call glbstat2 (st1,'st1',"nest_in",LDIST_DIM,1,1,1,G_ni,1,G_nj,1,1)
-      if (.not. Schm_hydro_L) then
-         istat = gmm_get(gmmk_qt1_s,qt1,mymeta)
-         istat = gmm_get(gmmk_nest_q_fin_s,nest_q_fin,mymeta)
-      endif
+      istat = gmm_get(gmmk_ut1_s ,ut1 )
+      istat = gmm_get(gmmk_vt1_s ,vt1 )
+      istat = gmm_get(gmmk_wt1_s ,wt1 )
+      istat = gmm_get(gmmk_tt1_s ,tt1 )
+      istat = gmm_get(gmmk_zdt1_s,zdt1)
+      istat = gmm_get(gmmk_st1_s ,st1 )
+      istat = gmm_get(gmmk_qt1_s,qt1)
+      istat = gmm_get(gmmk_nest_q_fin_s,nest_q_fin)
 !
 !     copying values from UT1 to nest_u variables
 !
       if (Lam_ctebcs_L) then
 !     LAM with same (constant) pilot conditions
-         istat = gmm_get(gmmk_nest_u_s ,nest_u ,mymeta)
-         istat = gmm_get(gmmk_nest_v_s ,nest_v ,mymeta)
-         istat = gmm_get(gmmk_nest_w_s ,nest_w ,mymeta)
-         istat = gmm_get(gmmk_nest_t_s ,nest_t ,mymeta)
-         istat = gmm_get(gmmk_nest_zd_s,nest_zd,mymeta)
-         istat = gmm_get(gmmk_nest_s_s ,nest_s ,mymeta)
-         nest_u  = ut1
-         nest_v  = vt1
-         nest_w  = wt1
-         nest_t  = tt1
-         nest_zd = zdt1
-         nest_s  = st1
-         if (.not. Schm_hydro_L) then
-            istat = gmm_get(gmmk_nest_q_s,nest_q,mymeta)
-            nest_q = qt1
-         endif
-         do n=1,Tr3d_ntr
-            tr_name = 'TR/'//trim(Tr3d_name_S(n))//':P'
-            istat = gmm_get(tr_name,tr1,mymeta)
-            tr_name = 'NEST/'//trim(Tr3d_name_S(n))//':C'
-            istat = gmm_get(tr_name,trf,mymeta)
-            trf (1:l_ni,1:l_nj,1:G_nk+2) = tr1(1:l_ni,1:l_nj,1:G_nk+2)
-         end do
-
-      else
-!     ordinary LAM with future pilot conditions
-         istat = gmm_get(gmmk_nest_u_fin_s ,nest_u_fin ,mymeta)
-         istat = gmm_get(gmmk_nest_v_fin_s ,nest_v_fin ,mymeta)
-         istat = gmm_get(gmmk_nest_w_fin_s ,nest_w_fin ,mymeta)
-         istat = gmm_get(gmmk_nest_t_fin_s ,nest_t_fin ,mymeta)
-         istat = gmm_get(gmmk_nest_zd_fin_s,nest_zd_fin,mymeta)
-         istat = gmm_get(gmmk_nest_s_fin_s ,nest_s_fin ,mymeta)
->>>>>>> c9068639
-         nest_u_fin  = ut1
-         nest_v_fin  = vt1
-         nest_w_fin  = wt1
-         nest_t_fin  = tt1
-         nest_s_fin  = st1
-         nest_zd_fin = zdt1
-         nest_q_fin  = qt1
-
-         do n=1,Tr3d_ntr
-            tr_name = 'TR/'//trim(Tr3d_name_S(n))//':P'
-            istat = gmm_get(tr_name, tr1)
-            tr_name = 'NEST/'//trim(Tr3d_name_S(n))//':F'
-      	    istat = gmm_get(tr_name, trf)
-            trf = tr1
-         end do
-
-<<<<<<< HEAD
-      else if (Grd_yinyang_L) then
-
-         istat = gmm_get(gmmk_nest_s_s ,nest_s )
-         istat = gmm_get(gmmk_nest_t_s ,nest_t )
-         istat = gmm_get(gmmk_nest_w_s ,nest_w )
-         istat = gmm_get(gmmk_nest_zd_s,nest_zd)
-         istat = gmm_get(gmmk_nest_u_s ,nest_u )
-         istat = gmm_get(gmmk_nest_v_s ,nest_v )
-         nest_s  = st1
-         nest_t  = tt1
-         nest_w  = wt1
-         nest_zd = zdt1
-!     Exchange halos, interpolate and get scalar data for Yin, Yang bcs
-         call rpn_comm_xch_halo(nest_s, LDIST_DIM,l_ni,l_nj,1,      &
-                  G_halox,G_haloy,G_periodx,G_periody,l_ni,0 )
-         call yyg_scalbc(st1,nest_s,LDIST_DIM,1)
-         call rpn_comm_xch_halo(nest_t, LDIST_DIM,l_ni,l_nj,G_nk, &
-                  G_halox,G_haloy,G_periodx,G_periody,l_ni,0 )
-         call yyg_scalbc(tt1,nest_t,LDIST_DIM,G_nk)
-         call rpn_comm_xch_halo(nest_w, LDIST_DIM,l_ni,l_nj,G_nk, &
-                  G_halox,G_haloy,G_periodx,G_periody,l_ni,0 )
-         call yyg_scalbc(wt1,nest_w,LDIST_DIM,G_nk)
-         call rpn_comm_xch_halo(nest_zd, LDIST_DIM,l_ni,l_nj,G_nk,&
-                  G_halox,G_haloy,G_periodx,G_periody,l_ni,0 )
-         call yyg_scalbc(zdt1,nest_zd,LDIST_DIM,G_nk)
-         nest_q=qt1
-         call rpn_comm_xch_halo(nest_q, LDIST_DIM,l_ni,l_nj,G_nk,&
-              G_halox,G_haloy,G_periodx,G_periody,l_ni,0 )
-         call yyg_scalbc(qt1,nest_q,LDIST_DIM,G_nk)
-
-!        Convert wind to real orientation
-!$omp parallel private(i,j)
-!$omp do
-         do k= 1, G_nk
-         do j= 1, l_nj
-         do i= 1, l_niu
-             ut1   (i,j,k)= ut1 (i,j,k)*Geomg_invcy_8(j)
-             nest_u(i,j,k)= ut1 (i,j,k)
-         enddo
-         enddo
-         do j= 1, l_njv
-         do i= 1, l_ni
-             vt1   (i,j,k)= vt1 (i,j,k)*Geomg_invcyv_8(j)
-             nest_v(i,j,k)= vt1 (i,j,k)
-         enddo
-         enddo
-      enddo
-!$omp enddo
-!$omp end parallel
-
-!        Exchange halos, interpolate and get U,V for Yin, Yang bcs
-         call rpn_comm_xch_halo(nest_u,LDIST_DIM,l_niu,l_nj,G_nk, &
-                  G_halox,G_haloy,G_periodx,G_periody,l_ni,0 )
-         call rpn_comm_xch_halo(nest_v,LDIST_DIM,l_ni,l_njv,G_nk, &
-                  G_halox,G_haloy,G_periodx,G_periody,l_ni,0 )
-         call  yyg_vecbc1(ut1,nest_u,nest_v,LDIST_DIM,G_nk)
-         call  yyg_vecbc2(vt1,nest_v,nest_u,LDIST_DIM,G_nk)
-
-!        Convert the wind back
-!$omp parallel private(i,j)
-!$omp do
-         do k= 1, G_nk
-         do j= 1, l_nj
-         do i= 1, l_niu
-            ut1(i,j,k) =  ut1(i,j,k)*Geomg_cy_8 (j)
-         enddo
-         enddo
-         do j= 1, l_njv
-         do i= 1, l_ni
-            vt1(i,j,k) =  vt1(i,j,k)*Geomg_cyv_8(j)
-         enddo
-         enddo
-         enddo
-!$omp enddo
-!$omp end parallel
-
-!        Tracers in Yin-Yang
-         do n=1,Tr3d_ntr
-            tr_name = 'TR/'//trim(Tr3d_name_S(n))//':P'
-            istat = gmm_get(tr_name, tr1)
-            tr_name = 'NEST/'//trim(Tr3d_name_S(n))//':C'
-      	    istat = gmm_get(tr_name, trf)
-            trf (1:l_ni,1:l_nj,1:G_nk) = tr1(1:l_ni,1:l_nj,1:G_nk)
-            call rpn_comm_xch_halo(trf, LDIST_DIM,l_ni,l_nj,G_nk, &
-                  G_halox,G_haloy,G_periodx,G_periody,l_ni,0 )
-            call yyg_scalbc_mono(tr1,trf,LDIST_DIM,G_nk)
-         end do
-  
-      else
-
-!     Ordinary LAM
          istat = gmm_get(gmmk_nest_u_s ,nest_u )
          istat = gmm_get(gmmk_nest_v_s ,nest_v )
          istat = gmm_get(gmmk_nest_w_s ,nest_w )
@@ -239,22 +73,44 @@
          nest_v  = vt1
          nest_w  = wt1
          nest_t  = tt1
+         nest_zd = zdt1
          nest_s  = st1
-         nest_zd = zdt1
-         nest_q  = qt1
+         nest_q = qt1
 
          do n=1,Tr3d_ntr
             tr_name = 'TR/'//trim(Tr3d_name_S(n))//':P'
-            istat = gmm_get(tr_name, tr1)
+            istat = gmm_get(tr_name,tr1)
             tr_name = 'NEST/'//trim(Tr3d_name_S(n))//':C'
-            istat = gmm_get(tr_name, trf)
+            istat = gmm_get(tr_name,trf)
             trf = tr1
          end do
 
-=======
->>>>>>> c9068639
+      else
+!     ordinary LAM with future pilot conditions
+         istat = gmm_get(gmmk_nest_u_fin_s ,nest_u_fin )
+         istat = gmm_get(gmmk_nest_v_fin_s ,nest_v_fin )
+         istat = gmm_get(gmmk_nest_w_fin_s ,nest_w_fin )
+         istat = gmm_get(gmmk_nest_t_fin_s ,nest_t_fin )
+         istat = gmm_get(gmmk_nest_zd_fin_s,nest_zd_fin)
+         istat = gmm_get(gmmk_nest_s_fin_s ,nest_s_fin )
+         istat = gmm_get(gmmk_nest_q_fin_s ,nest_q_fin )
+         nest_u_fin  = ut1
+         nest_v_fin  = vt1
+         nest_w_fin  = wt1
+         nest_t_fin  = tt1
+         nest_zd_fin = zdt1
+         nest_s_fin  = st1
+         nest_q_fin = qt1
+         do n=1,Tr3d_ntr
+            tr_name = 'TR/'//trim(Tr3d_name_S(n))//':P'
+            istat = gmm_get(tr_name,tr1)
+            tr_name = 'NEST/'//trim(Tr3d_name_S(n))//':F'
+      	    istat = gmm_get(tr_name,trf)
+            trf = tr1
+         end do
+
       endif
-
+!
       Lam_previous_S= ''
       Lam_current_S = Step_runstrt_S
       call prsdate   (yy,mo,dd,hh,mm,ss,dum,Lam_current_S)
@@ -263,6 +119,6 @@
 !
 !     ---------------------------------------------------------------
 !
- 1000 format (3X,'NESTING INITIALIZATION (NEST_INIT)')
+ 1000 format(3X,'NESTING INITIALIZATION (NEST_INIT)')
       return
       end