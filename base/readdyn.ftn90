--- conflicted
+++ resolved
@@ -90,28 +90,14 @@
 #include "step.cdk"
 #include "bcsgrds.cdk"
 #include "wil_williamson.cdk"
-<<<<<<< HEAD
 
       integer,external :: bmf_get,get_px,newdate
-      logical,external :: samelevel2
-
-=======
-!
-!modules
-      integer,external :: bmf_get,get_px,newdate,samevert
-!
->>>>>>> e8139631
+
       type(gmm_metadata) :: mymeta
       character(len=GMM_MAXNAMELENGTH) :: tr_name
       logical initial_data
       integer nvar,i,j,k,kk,err,nbpts,nka_m,nka_t,nkmax,&
-<<<<<<< HEAD
               err_pwuu,err_pwvv,err_pwtt,prdfsum,istat,dat
-=======
-              err_pwuu,err_pwvv,err_pwtt,prdfsum,istat,dat,&
-              mustvinterp
-      integer G_nkt, G_nkm,i0,in,j0,jn
->>>>>>> e8139631
       real, allocatable, dimension(:    ) :: rna
       real, allocatable, dimension(:,:  ) :: pres,psu_temp,psv_temp,apsu_temp,apsv_temp
       real, allocatable, dimension(:,:,:) :: u_temp,v_temp, hu_temp, tt_temp, &
@@ -150,14 +136,7 @@
       call get_bmfvar ( Acqi_niu, Acqi_nju, Acqi_niv, Acqi_njv, nka_m, nka_t )
 
       nbpts = l_ni*l_nj
-<<<<<<< HEAD
       nkmax = max ( nka_m, nka_t, G_nk+1 )
-=======
-      G_nkt = G_nk+2
-      G_nkm = G_nk+1
-
-      nkmax = max ( nka_m, nka_t, G_nk+2 )
->>>>>>> e8139631
 
       allocate ( za_8 (nka_m), zb_8 (nka_m), zat_8(nka_t), zbt_8(nka_t),           &
                  u_temp(Acqi_niu,Acqi_nju,nkmax), v_temp(Acqi_niv,Acqi_njv,nkmax), &
@@ -170,26 +149,9 @@
                       hu_temp,tt_temp,gz_temp,ps,topo_temp              , &
                       zd_temp,w_temp,q_temp, l_ni, l_nj, nkmax)
 
-<<<<<<< HEAD
                              Acql_vertint = .true.
       if(Acqi_datasp(1)==11) Acql_vertint = .false.
       if ( Schm_autobar_L )  Acql_vertint = .false.
-=======
-      Acql_vertint = .true.
-      if(Acqi_datasp(1)==11)then
-         Acql_vertint = .false.
-         i0=1;in=l_ni;j0=1;jn=l_nj
-         if (Grd_yinyang_L) then
-             i0=1+pil_w
-             in=l_ni-pil_e
-             j0=1+pil_s
-             jn=l_nj-pil_n
-         endif
-         mustvinterp = samevert(za_8,zb_8,nka_m,zat_8,zbt_8,nka_t,&
-                         gz_temp(1,1,nka_t),topo_temp,l_ni,l_nj,i0,in,j0,jn)
-         if (mustvinterp .gt. 0) Acql_vertint = .true.
-      endif
->>>>>>> e8139631
 
       if ( Schm_autobar_L ) then
            Ana_zd_L=.true.
@@ -256,7 +218,6 @@
          
       if (Acql_prsanl) then   ! ANALYSIS IS ON PRESSURE COORDINATES
 
-<<<<<<< HEAD
          allocate(rna(nka_m))
          do i=1,nka_m
             rna(i)=za_8(i)
@@ -284,59 +245,6 @@
                call mfotvt (vt_temp(1,1,k),tt_temp(1,1,k),hu_temp(1,1,k), &
                     nbpts,1,nbpts)
             enddo
-=======
-         if (Acql_prsanl) then
-!         ANALYSIS IS ON PRESSURE COORDINATES
-!         Compute pressure on model surface PPS
-!
-             allocate(rna(nka_m))
-             do i=1,nka_m
-                rna(i)=za_8(i)
-             enddo
-             call gz2p0(pps,gz_temp,topo_temp,rna,nbpts,nka_m)
-             deallocate (rna)
-!
-             do j=1,l_nj
-             do i=1,l_ni
-                F_s (i,j)= pps (i,j)-lnpref_8
-                pps (i,j)= F_s (i,j)
-             enddo
-             enddo
-         else if (Acql_vertint) then
-!         ANALYSIS IS ON ETA/SIG/HYB/ECMWF COORDINATES
-!         Compute pressure on model surface PPS
-!
-            allocate(pres(nbpts,nka_t), vt_temp(l_ni,l_nj,nkmax))
-            err = get_px(pres,ps,nbpts,zat_8,zbt_8,nka_t,Acqi_datasp(2),.false.)
-            call handle_error(err,'readdyn','readdyn:get_px')
-            if (ana_vt_l) then
-               vt_temp(:,:,:) = tt_temp(:,:,:)
-            else
-               do k=1,nka_t
-                  call mfotvt (vt_temp(1,1,k),tt_temp(1,1,k),hu_temp(1,1,k), &
-                               nbpts,1,nbpts)
-               enddo
-            endif
-            call adj_ss2topo(pps, topo_temp,pres,gz_temp(1,1,nka_t), &
-                             vt_temp,nbpts,nka_t)
-
-!           ps is p0 for non stag
-            do j=1,l_nj
-            do i=1,l_ni
-               F_s(i,j)= log(pps(i,j))-lnpref_8
-               pps(i,j)= F_s(i,j)
-            enddo
-            enddo
-            deallocate(pres,vt_temp)
-         else
-!NO INTERPOLATION REQUIRED
-             do j=1,l_nj
-             do i=1,l_ni
-                pps(i,j) =  ps(i,j)
-                F_s(i,j) = pps(i,j)
-             end do
-             end do
->>>>>>> e8139631
          endif
          call adj_ss2topo(pps, topo_temp,pres,gz_temp(1,1,nka_t), &
               vt_temp,nbpts,nka_t)
@@ -363,7 +271,6 @@
 !---------------------------------------------------------------------
 !     SETUP THE vertical interpolation column for SRC and DST
 !---------------------------------------------------------------------
-<<<<<<< HEAD
 
       if (Acql_vertint) then
          allocate ( srclev_t(l_ni,l_nj,nka_t), dstlev_t(l_ni,l_nj,G_nk) )
@@ -380,17 +287,6 @@
          call handle_error(err,'readdyn','readdyn:get_px')
       endif
 
-=======
-         if (Acql_vertint) then
-            allocate (srclev(l_ni,l_nj,nka_t), &
-                      dstlev(l_ni,l_nj,G_nk+2) )
-            err = get_px(srclev,ps,l_ni*l_nj,zat_8,zbt_8,nka_t,Acqi_datasp(2),.true.)
-            call handle_error(err,'readdyn','readdyn:get_px')
-            err = get_px(dstlev,pps,l_ni*l_nj,Ver_a_8%t,Ver_b_8%t,G_nk+2,Ver_code,.true.)
-            call handle_error(err,'readdyn','readdyn:get_px')
-         endif
-!
->>>>>>> e8139631
 !---------------------------------------------------------------------
 !     TRACERS, HU, thermo levels + diag, mass grid
 !---------------------------------------------------------------------
@@ -460,7 +356,6 @@
 
       if (ana_w_L) then
          if (Acql_vertint) then
-<<<<<<< HEAD
             call vte_intvertx3 (work,w_temp,srclev_t,dstlev_t,nbpts, &
                                             nka_t,G_nk,'WT','cubic')
             F_w(1:l_ni,1:l_nj,1:G_nk) =   work(1:l_ni,1:l_nj,1:G_nk)
@@ -478,25 +373,6 @@
             F_q(1:l_ni,1:l_nj,2:G_nk+1) =   work(1:l_ni,1:l_nj,2:G_nk+1)
          else
             F_q(1:l_ni,1:l_nj,2:G_nk+1) = q_temp(1:l_ni,1:l_nj,2:G_nk+1)
-=======
-            deallocate(srclev,dstlev)
-            allocate ( srclev(l_ni,l_nj,nka_m   ), &
-                       dstlev(l_ni,l_nj,G_nk+1) )
-            err = get_px(srclev,ps,l_ni*l_nj,za_8,zb_8,nka_m,Acqi_datasp(2),.true.)
-            call handle_error(err,'readdyn','readdyn:get_px')
-            err = get_px(dstlev,pps,l_ni*l_nj,Ver_a_8%m,Ver_b_8%m,G_nk+1,Ver_code,.true.)
-            call handle_error(err,'readdyn','readdyn:get_px')                  
-            call vte_intvertx3(work,q_temp,srclev,dstlev,nbpts, &
-                               nka_m,G_nkm,'QT','cubic')        
-!
-            do k=1,g_nkm
-               F_q(1:l_ni,1:l_nj,k) = work(1:l_ni,1:l_nj,k)
-            end do
-         else
-            do k=1,G_nkm
-               F_q(1:l_ni,1:l_nj,k) = q_temp(1:l_ni,1:l_nj,k)
-            end do
->>>>>>> e8139631
          endif
       endif
 
