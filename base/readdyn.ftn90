--- conflicted
+++ resolved
@@ -102,20 +102,13 @@
       real, allocatable, dimension(:    ) :: rna
       real, allocatable, dimension(:,:  ) :: pres,psu_temp,psv_temp,apsu_temp,apsv_temp
       real, allocatable, dimension(:,:,:) :: u_temp,v_temp, hu_temp, tt_temp, &
-<<<<<<< HEAD
                                                gz_temp,zd_temp,w_temp,q_temp, &
-                                               u_temp2,v_temp2,work
+                                               u_temp2,v_temp2,work, vt_temp
       real, allocatable, dimension(:,:,:) :: srclev_m,dstlev_m,srclev_t,dstlev_t
-      real, pointer    , dimension(:,:,:) :: tr
-=======
-                                             gz_temp,zd_temp,w_temp,q_temp,   &
-                                             u_temp2,v_temp2, vt_temp,        &
-                                             work,srclev,dstlev
       real, pointer    , dimension(:,:,:) :: tr,hu
->>>>>>> c9068639
       real*8,allocatable,dimension(:    ) :: za_8,zb_8,zat_8,zbt_8
       real, dimension(l_ni,l_nj) :: pps, ps , topo_temp, topo_abdes
-      real qh(LDIST_SHAPE,G_nk+2),tt(LDIST_SHAPE,G_nk+2)
+      real, dimension(LDIST_SHAPE,G_nk) :: qh,tt
       real*8 lnpref_8,fistr_top_8,diffd
       real step_current
 !
@@ -131,6 +124,7 @@
 !
 !     ---------------------------------------------------------------
 !
+      
       lnpref_8 = log(Cstv_pref_8)
 
       call datp2f   ( dat, F_datev )
@@ -215,7 +209,7 @@
             ' Acql_staganl =',Acql_staganl,' Acql_vertint =',Acql_vertint
       endif
 
-      allocate(work(l_ni,l_nj,max(nkmax,G_nk+2)))
+      allocate(work(l_ni,l_nj,max(nkmax,G_nk+1)))
 
 !---------------------------------------------------------------------
 !     OBTAIN PS,PPS
@@ -242,10 +236,20 @@
       else if (Acql_vertint) then  ! ANALYSIS IS ON ETA/SIG/HYB/ECMWF COORDINATES
          
          allocate(pres(nbpts,nka_t))
+         allocate(vt_temp(l_ni,l_nj,nkmax))
          err = get_px(pres,ps,nbpts,zat_8,zbt_8,nka_t,Acqi_datasp(2),.false.)
          call handle_error(err,'readdyn','readdyn:get_px')
+         if (ana_vt_l) then
+            vt_temp(:,:,:) = tt_temp(:,:,:)
+         else
+            do k=1,nka_t
+               call mfotvt (vt_temp(1,1,k),tt_temp(1,1,k),hu_temp(1,1,k), &
+                    nbpts,1,nbpts)
+            enddo
+         endif
          call adj_ss2topo(pps, topo_temp,pres,gz_temp(1,1,nka_t), &
-              tt_temp,nbpts,nka_t)
+              vt_temp,nbpts,nka_t)
+         deallocate(vt_temp)
          do j=1,l_nj
             do i=1,l_ni
                F_s(i,j)=log(pps(i,j))-lnpref_8
@@ -262,84 +266,12 @@
                F_s(i,j) = pps(i,j)
             end do
          end do
-<<<<<<< HEAD
          
       endif
       
-=======
-!        Insert the value of gz_temp into the HU tracer for WIll case 1
-!        --------------------------------------------------------------
-         do  102 k=1,Tr3d_ntr
-            err= bmf_get (Tr3d_name_S(k),bmf_time1,bmf_time2,-1,hu_temp, &
-                                        -1.,1,l_ni,1,l_nj,1,nkmax)
-            nullify(tr)
-            tr_name = trim(pref_tr)//trim(Tr3d_name_S(k))//trim(suff_tr)
-      	    istat = gmm_get(tr_name,tr,mymeta)
-            if (GMM_IS_ERROR(istat)) print *,'readdyn ERROR at gmm_get',tr_name
-            if ( err.eq.0 ) then
-                 tr (1:l_ni,1:l_nj,1:G_nk+2) = max(gz_temp(1:l_ni,1:l_nj,1:G_nk+2), 0.)
-            endif
- 102     continue
-      else
-
-         if (Acql_prsanl) then
-!         ANALYSIS IS ON PRESSURE COORDINATES
-!         Compute pressure on model surface PPS
-!
-             allocate(rna(nka_m))
-             do i=1,nka_m
-                rna(i)=za_8(i)
-             enddo
-             call gz2p0(pps,gz_temp,topo_temp,rna,nbpts,nka_m)
-             deallocate (rna)
-!
-             do j=1,l_nj
-             do i=1,l_ni
-                F_s (i,j) =pps(i,j)-lnpref_8
-                pps(i,j) = F_s (i,j)
-             enddo
-             enddo
-         else if (Acql_vertint) then
-!         ANALYSIS IS ON ETA/SIG/HYB/ECMWF COORDINATES
-!         Compute pressure on model surface PPS
-!
-          allocate(pres(nbpts,nka_t))
-          allocate(vt_temp(l_ni,l_nj,nkmax))
-            err = get_px(pres,ps,nbpts,zat_8,zbt_8,nka_t,Acqi_datasp(2),.false.)
-            call handle_error(err,'readdyn','readdyn:get_px')
-            if (ana_vt_l) then
-               vt_temp(:,:,:) = tt_temp(:,:,:)
-            else
-               do k=1,nka_t
-                  call mfotvt (vt_temp(1,1,k),tt_temp(1,1,k),hu_temp(1,1,k), &
-                               nbpts,1,nbpts)
-               enddo
-            endif
-            call adj_ss2topo(pps, topo_temp,pres,gz_temp(1,1,nka_t), &
-                             vt_temp,nbpts,nka_t)
-          deallocate(vt_temp)
-!           ps is p0 for non stag
-             do j=1,l_nj
-             do i=1,l_ni
-                F_s(i,j)=log(pps(i,j))-lnpref_8
-                pps(i,j)= F_s(i,j)
-             enddo
-             enddo
-          deallocate(pres)
-         else
-!NO INTERPOLATION REQUIRED
-             do j=1,l_nj
-             do i=1,l_ni
-                pps   (i,j) =  ps(i,j)
-                F_s(i,j) = pps(i,j)
-             end do
-             end do
-         endif
->>>>>>> c9068639
 !---------------------------------------------------------------------
 !     SETUP THE vertical interpolation column for SRC and DST
 !---------------------------------------------------------------------
-<<<<<<< HEAD
 
       if (Acql_vertint) then
          allocate ( srclev_t(l_ni,l_nj,nka_t), dstlev_t(l_ni,l_nj,G_nk) )
@@ -354,26 +286,8 @@
          call handle_error(err,'readdyn','readdyn:get_px')
          err = get_px (dstlev_m,pps,l_ni*l_nj,Ver_a_8%m,Ver_b_8%m,G_nk+1,Ver_code,.true.)
          call handle_error(err,'readdyn','readdyn:get_px')
-
-         call vte_intvertx3 ( work,tt_temp,srclev_t,dstlev_t,nbpts, &
-                              nka_t,G_nk,'VT','cubic' )
-         F_t(1:l_ni,1:l_nj,1:G_nk)  = work(1:l_ni,1:l_nj,1:G_nk)
-      else
-         F_t(1:l_ni,1:l_nj,1:G_nk)  = tt_temp(1:l_ni,1:l_nj,1:G_nk)
-      endif
-
-=======
-         if (Acql_vertint) then
-            allocate (srclev(l_ni,l_nj,nka_t), &
-                      dstlev(l_ni,l_nj,G_nk+2) )
-            err = get_px(srclev,ps,l_ni*l_nj,zat_8,zbt_8,nka_t,Acqi_datasp(2),.true.)
-            call handle_error(err,'readdyn','readdyn:get_px')
-            err = get_px(dstlev,pps,l_ni*l_nj,Ver_a_8%t,Ver_b_8%t,G_nk+2,Ver_code,.true.)
-            call handle_error(err,'readdyn','readdyn:get_px')
-         endif
-
-!
->>>>>>> c9068639
+      endif
+
 !---------------------------------------------------------------------
 !     TRACERS, HU, thermo levels + diag, mass grid
 !---------------------------------------------------------------------
@@ -401,57 +315,35 @@
                   tr (1:l_ni,1:l_nj,1:G_nk) = max(hu_temp(1:l_ni,1:l_nj,1:G_nk), 0.)
                endif
             endif
-<<<<<<< HEAD
          else
             tr (1:l_ni,1:l_nj,1:G_nk) = Tr3d_sval(k)
          endif
       end do
-=======
- 100     continue
-
-!        TEMPERATURE TT1
-         if (Acql_vertint) then
-             call vte_intvertx3(work,tt_temp,srclev,dstlev,nbpts, &
-                                nka_t,G_nkt,'VT','cubic')
-         else
-             work(:,:,:)=tt_temp(:,:,:)
-         endif
-!        print *,'readdyn:ana_vt_l is true'
-         if (ana_vt_l) then
-             do k=1,G_nkt
-             do j=1,l_nj
-             do i=1,l_ni
-                F_t (i,j,k) = work(i,j,k)
-             end do
-             end do
-             end do
-         else
-             do k=1,G_nkt
-             do j=1,l_nj
-             do i=1,l_ni
-                tt (i,j,k) = work(i,j,k)
-             end do
-             end do
-             end do
-             nullify(hu)
-             istat = gmm_get('TR/'//'HU'//trim(suff_tr),hu,mymeta)
-             if (GMM_IS_ERROR(istat)) print *,'readdyn ERROR at gmm_get','TR/'//'HU'//trim(suff_tr)
-             call sumhydro(qh,l_minx,l_maxx,l_miny,l_maxy,G_nkt,'P')
-             call mfottvh2(tt,F_t,hu,qh,l_minx,l_maxx,l_miny,l_maxy, G_nkt, &
-                           1,l_ni,1,l_nj,.true.)
-         endif
-!
-!---------------------------------------------------------------------
-
-      endif !END of NOT AUTOBAR
-
-      F_zd(:,:,1:G_nkm)=0. ; F_w(:,:,1:G_nkm)=0.
-
+      
+!     TEMPERATURE TT1
       if (Acql_vertint) then
-         call vte_intvertx3(work,zd_temp,srclev,dstlev,nbpts, &
-                            nka_t,G_nkm,'ZD','cubic')
-         F_zd(:,:,1) = 0. ; F_zd(:,:,g_nk+1) = 0.
->>>>>>> c9068639
+         call vte_intvertx3(work,tt_temp,srclev_t,dstlev_t,nbpts, &
+              nka_t,G_nk,'VT','cubic')
+         call glbstat2(tt_temp,'tt','temp',1,l_ni,1,l_nj,1,nka_t,1,l_ni,1,l_nj,1,nka_t)
+         call glbstat2(work,'work','temp',1,l_ni,1,l_nj,1,G_nk,1,l_ni,1,l_nj,1,G_nk)
+      else
+         work(:,:,:)=tt_temp(:,:,:)
+      endif
+      if (ana_vt_l) then
+         F_t(1:l_ni,1:l_nj,1:G_nk)  = work(1:l_ni,1:l_nj,1:G_nk)
+      else
+         tt (1:l_ni,1:l_nj,1:G_nk)  = work(1:l_ni,1:l_nj,1:G_nk)
+         nullify(hu)
+         istat = gmm_get('TR/'//'HU'//trim(suff_tr),hu,mymeta)
+         if (GMM_IS_ERROR(istat)) print *,'readdyn ERROR at gmm_get','TR/'//'HU'//trim(suff_tr)
+         call sumhydro(qh,l_minx,l_maxx,l_miny,l_maxy,G_nk,'P')
+         call glbstat2(tt ,'tt' ,'vt' ,LDIST_DIM,1,G_nk,1,l_ni,1,l_nj,1,G_nk)
+         call glbstat2(hu ,'hu' ,'hu' ,LDIST_DIM,1,G_nk,1,l_ni,1,l_nj,1,G_nk)
+         call glbstat2(qh ,'qh' ,'qh' ,LDIST_DIM,1,G_nk,1,l_ni,1,l_nj,1,G_nk)
+         call mfottvh2(tt,F_t,hu,qh,l_minx,l_maxx,l_miny,l_maxy, G_nk, &
+              1,l_ni,1,l_nj,.true.)
+         call glbstat2(F_t,'F_t','F_t',LDIST_DIM,1,G_nk,1,l_ni,1,l_nj,1,G_nk)
+      endif      
 
       if (ana_zd_L) then
          if (Acql_vertint) then
@@ -462,7 +354,6 @@
             F_zd(1:l_ni,1:l_nj,1:G_nk) = zd_temp(1:l_ni,1:l_nj,1:G_nk)
          endif
       endif
-<<<<<<< HEAD
 
       if (ana_w_L) then
          if (Acql_vertint) then
@@ -472,19 +363,6 @@
          else
             F_w(1:l_ni,1:l_nj,1:G_nk) = w_temp(1:l_ni,1:l_nj,1:G_nk)
          endif
-=======
-      
-      if (Acql_vertint) then
-         call vte_intvertx3(work,w_temp,srclev,dstlev,nbpts, &
-                            nka_t,G_nkm,'WT','cubic')
-         do k=1,G_nkm
-            F_w(1:l_ni,1:l_nj,k) = work(1:l_ni,1:l_nj,k)
-         end do
-      else
-         do k=1,G_nkm
-            F_w(1:l_ni,1:l_nj,k) = w_temp(1:l_ni,1:l_nj,k)
-         end do
->>>>>>> c9068639
       endif
 
       if (ana_q_L) then
