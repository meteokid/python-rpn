--- conflicted
+++ resolved
@@ -31,17 +31,10 @@
       real*8 xpaq1(*),ypaq1(*),xpau1(*),ypav1(*)
       real uun(*),vvn(*),ttn(*),zdn(*),meqn(*),ssqn(*), &
            qqn(*),wwn(*),trn(*),topo1(*)
-<<<<<<< HEAD
-      real uu1(F_ni,F_nj,lnk)  , vv1(F_ni,F_nj,lnk), &
-           tt1(F_ni,F_nj,lnk)  , zd1(F_ni,F_nj,lnk), &
-           qq1(F_ni,F_nj,lnk)  , ww1(F_ni,F_nj,lnk), &
-          ssq1(F_ni,F_nj)      , tr1(F_ni,F_nj,lnk,* )
-=======
       real uu1(F_ni,F_nj,lnk+1), vv1(F_ni,F_nj,lnk+1), &
            tt1(F_ni,F_nj,lnk+2), zd1(F_ni,F_nj,lnk+1), &
            qq1(F_ni,F_nj,lnk+2), ww1(F_ni,F_nj,lnk+1), &
            ssq1(F_ni,F_nj)     , tr1(F_ni,F_nj,lnk+2,* )
->>>>>>> e8139631
 !
 !author    M. Desgagne  2001
 !
@@ -120,15 +113,10 @@
                  ssq0(F_ni,F_nj), ssu0(F_ni,F_nj), ssv0(F_ni,F_nj) )
 
       allocate ( ttx  (nid1,njd1,nka_t),  meqx(nid1,njd1,nka_m), &
-<<<<<<< HEAD
-                 ssqx (nid1,njd1)      ,  ssq0x(nid1,njd1) )
-
-=======
                  ssqx (nid1,njd1)      ,  ssq0x(nid1,njd1),      &
                  hutx (nid1,njd1,nka_t) )
 
 !
->>>>>>> e8139631
 ! Perform horizontal interpolations for ttx, meqx and ssqx on extended (nid1,njd1) grid
 
       call grid_to_grid_coef (xpq1,nid1,xpaq1,nia,idx,cxa,cxb,cxc,cxd, Lam_hint_S)
@@ -150,20 +138,12 @@
                           idx,idy,cxa,cxb,cxc,cxd,cya,cyb,cyc,cyd,Lam_hint_S)
           ssqr(1:F_ni,1:F_nj) = ssqx (1:F_ni,1:F_nj)
       endif
-<<<<<<< HEAD
-
-! Perform horizontal interpolations for all other variables on regular (F_ni,F_nj) grid
-
-      if (ana_q_L)                                      &
-      call hinterpo ( qqr,F_ni,F_nj, qqn,nia,nja,nka_m-1, &
-=======
 !
 ! Perform horizontal interpolations for all other variables on 
 ! regular (F_ni,F_nj) grid
 !
       if (.not.Schm_hydro_L.and.ana_q_L)                  &
       call hinterpo ( qqr,F_ni,F_nj, qqn,nia,nja,nka_m+1, &
->>>>>>> e8139631
                       idx,idy,cxa,cxb,cxc,cxd,cya,cyb,cyc,cyd,Lam_hint_S)
       if (ana_zd_L)                                     &
       call hinterpo ( zdr,F_ni,F_nj, zdn,nia,nja,nka_t-1, &
@@ -242,17 +222,7 @@
          allocate (pres(ngd1,nka_t))
          err = get_px(pres,ssqx,ngd1,ana_at_8,ana_bt_8,nka_t,presstype,.false.)
          call handle_error(err,'casc_hvi','casc_hvi:get_px')
-<<<<<<< HEAD
-         jj=-1
-         do k=1,ntra
-               if (trname_a(k)(1:4).eq.'HU  ') jj=k
-         enddo
-         !call handle_error(jj,'casc_hvi','casc_hvi: no HU')
-         allocate(vtx(nid1,njd1,nka_t),hutx(nid1,njd1,nka_t))
-
-=======
          allocate(vtx(nid1,njd1,nka_t))
->>>>>>> e8139631
          if (ana_vt_l) then
              vtx(:,:,:) = ttx(:,:,:)
          else
@@ -261,44 +231,7 @@
                              ngd1,1,ngd1)
              enddo
          endif
-<<<<<<< HEAD
-         call adj_ss2topo(ssq0x, topo1,pres,meqx,ttx,ngd1,nka_t)
-         deallocate (vtx,hutx)
-         deallocate (pres)
-
-         if ((presstype.eq.Ver_code).and.(G_nk+1.eq.nka_t)) then
-            Vertint_L   = .false.
-            mustvinterp = 0
-            do k=1,G_nk
-               r1=ana_at_8(k)
-               r2=Ver_a_8%t(k+1)
-               if (abs((r1-r2)/r1).gt.1.e-10) mustvinterp=mustvinterp+1
-               r1=ana_bt_8(k)
-               r2=Ver_b_8%t(k+1)
-               if (abs((r1-r2)/r1).gt.1.e-10) mustvinterp=mustvinterp+1
-            end do
-            do k=1,G_nk
-               r1=ana_am_8(k)
-               r2=Ver_a_8%m(k)
-               if (abs((r1-r2)/r1).gt.1.e-10) mustvinterp=mustvinterp+1
-               r1=ana_bm_8(k)
-               r2=Ver_b_8%m(k)
-               if (abs((r1-r2)/r1).gt.1.e-10) mustvinterp=mustvinterp+1
-            end do
-            do j=1,njd1
-            do i=1,nid1
-               s1=ssq0x(i,j)
-               s2=exp(ssqx (i,j))*Cstv_pref_8 
-               if (abs((s1-s2)/s1).gt.1.e-5) mustvinterp=mustvinterp+1
-            enddo
-            enddo
-            call rpn_comm_allreduce ( mustvinterp,mustvinterp_g,1, &
-                               "MPI_integer","MPI_SUM","grid",err)
-            if ( mustvinterp_g .gt. 0 ) Vertint_L = .true.
-         endif
-=======
          call adj_ss2topo(ssq0x, topo1,pres,meqx,vtx,ngd1,nka_t)
->>>>>>> e8139631
          ssq0x(1:nid1,1:njd1) = log(ssq0x(1:nid1,1:njd1)/Cstv_pref_8)
          deallocate (vtx,pres)
 
@@ -385,12 +318,6 @@
          end do
          if (jj.gt.0) then
             if (Vertint_L) then
-<<<<<<< HEAD
-                call vte_intvertx3(tr1(1,1,1,n),trr(1,1,1,jj),srclev,dstlev,ngd,nka_t,G_nk,'HU','cubic')
-                tr1(:,:,1:G_nk,n) = max(tr1(:,:,1:G_nk,n),0.0)
-            else
-                tr1(:,:,1:G_nk,n) = trr(:,:,1:G_nk,jj)
-=======
                 call vte_intvertx3(tr1(1,1,1,n),trr(1,1,1,jj),srclev,dstlev,ngd,nka_t,G_nk+2,'HU','cubic')
                 if (Schm_bitpattern_L) then
                     tr1(:,:,1:G_nk+2,n) = tr1(:,:,1:G_nk+2,n)
@@ -403,7 +330,6 @@
                 else
                     tr1(:,:,1:G_nk+2,n) = max(trr(:,:,1:G_nk+2,jj),0.0)
                 endif
->>>>>>> e8139631
             endif
          else
             tr1(:,:,:,n) = 0.
