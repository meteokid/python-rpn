!---------------------------------- LICENCE BEGIN -------------------------------
! GEM - Library of kernel routines for the GEM numerical atmospheric model
! Copyright (C) 1990-2010 - Division de Recherche en Prevision Numerique
!                       Environnement Canada
! This library is free software; you can redistribute it and/or modify it 
! under the terms of the GNU Lesser General Public License as published by
! the Free Software Foundation, version 2.1 of the License. This library is
! distributed in the hope that it will be useful, but WITHOUT ANY WARRANTY;
! without even the implied warranty of MERCHANTABILITY or FITNESS FOR A 
! PARTICULAR PURPOSE. See the GNU Lesser General Public License for more details.
! You should have received a copy of the GNU Lesser General Public License
! along with this library; if not, write to the Free Software Foundation, Inc.,
! 59 Temple Place - Suite 330, Boston, MA 02111-1307, USA.
!---------------------------------- LICENCE END ---------------------------------

#if defined(DOC)
#endif
!
Module itf_phy_iface
Interface
!
Integer Function itf_phy_geti(vd,opt)
   Use phy_input_types
   Implicit None
   Type(variable), Pointer :: vd
   Type(input_options)     :: opt
End Function itf_phy_geti
!
<<<<<<< HEAD
Integer Function itf_phy_inincr(vd,opt) 
   Use phy_input_types
   Implicit None
   Type(variable), Pointer :: vd
   Type(input_options)     :: opt
End Function itf_phy_inincr
!
Subroutine itf_phy_fold_sfc ( d, s, ni, nj )
   Integer :: ni, nj
   Real :: d(*), s(ni, nj)
End Subroutine itf_phy_fold_sfc
!
Subroutine itf_phy_unfold_sfc ( d, s, ni, nj )
   Integer :: ni, nj
   Real :: d(*), s(ni, nj)
End Subroutine itf_phy_unfold_sfc
!
Subroutine itf_phy_gdef ( local_id, global_id, gxfi, gyfi )
   Integer :: local_id, global_id
   Real :: gxfi(*), gyfi(*)
End Subroutine itf_phy_gdef
=======
Integer Function itf_phy_puti(vd,opt) 
	Use phy_input_types
        Implicit None
	Type(variable), Pointer :: vd
	Type(input_options)     :: opt
End Function itf_phy_puti
!
Subroutine itf_phy_puti_casc(vd,opt,istat) 
	Use phy_input_types
        Implicit None
        Integer istat(*)
	Type(variable), Pointer :: vd
	Type(input_options)     :: opt
End Subroutine itf_phy_puti_casc
!
Integer Function itf_phy_puti_fcrest(vd,opt) 
	Use phy_input_types
        Implicit None
	Type(variable), Pointer :: vd
	Type(input_options)     :: opt
End Function itf_phy_puti_fcrest
!
Integer Function itf_phy_puti_isba(vd,opt) 
	Use phy_input_types
        Implicit None
	Type(variable), Pointer :: vd
	Type(input_options)     :: opt
End Function itf_phy_puti_isba
!
Subroutine physics_wrapper(geofld, Phy_busdyn3D, Phy_busper3D, Phy_busvol3D, &
                           p_bent_siz, p_bdyn_siz, p_bper_siz, p_bvol_siz,   &
                           dt, F_stepno, phy_timing, p_ni, p_nj, p_nk) 

         Real, Dimension(:), Pointer :: geofld, Phy_busdyn3D, Phy_busper3D, &
                                        Phy_busvol3D
         Integer :: p_bent_siz, p_bdyn_siz, p_bper_siz, p_bvol_siz, F_stepno
         Integer :: p_ni, p_nj, p_nk
         Real    :: dt, phy_timing(p_ni,p_nj)
End Subroutine physics_wrapper
>>>>>>> 7250d34e
!
End Interface
!
End Module itf_phy_iface<|MERGE_RESOLUTION|>--- conflicted
+++ resolved
@@ -26,29 +26,6 @@
    Type(input_options)     :: opt
 End Function itf_phy_geti
 !
-<<<<<<< HEAD
-Integer Function itf_phy_inincr(vd,opt) 
-   Use phy_input_types
-   Implicit None
-   Type(variable), Pointer :: vd
-   Type(input_options)     :: opt
-End Function itf_phy_inincr
-!
-Subroutine itf_phy_fold_sfc ( d, s, ni, nj )
-   Integer :: ni, nj
-   Real :: d(*), s(ni, nj)
-End Subroutine itf_phy_fold_sfc
-!
-Subroutine itf_phy_unfold_sfc ( d, s, ni, nj )
-   Integer :: ni, nj
-   Real :: d(*), s(ni, nj)
-End Subroutine itf_phy_unfold_sfc
-!
-Subroutine itf_phy_gdef ( local_id, global_id, gxfi, gyfi )
-   Integer :: local_id, global_id
-   Real :: gxfi(*), gyfi(*)
-End Subroutine itf_phy_gdef
-=======
 Integer Function itf_phy_puti(vd,opt) 
 	Use phy_input_types
         Implicit None
@@ -88,7 +65,6 @@
          Integer :: p_ni, p_nj, p_nk
          Real    :: dt, phy_timing(p_ni,p_nj)
 End Subroutine physics_wrapper
->>>>>>> 7250d34e
 !
 End Interface
 !
