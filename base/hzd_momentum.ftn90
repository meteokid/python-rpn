!---------------------------------- LICENCE BEGIN -------------------------------
! GEM - Library of kernel routines for the GEM numerical atmospheric model
! Copyright (C) 1990-2010 - Division de Recherche en Prevision Numerique
!                       Environnement Canada
! This library is free software; you can redistribute it and/or modify it 
! under the terms of the GNU Lesser General Public License as published by
! the Free Software Foundation, version 2.1 of the License. This library is
! distributed in the hope that it will be useful, but WITHOUT ANY WARRANTY;
! without even the implied warranty of MERCHANTABILITY or FITNESS FOR A 
! PARTICULAR PURPOSE. See the GNU Lesser General Public License for more details.
! You should have received a copy of the GNU Lesser General Public License
! along with this library; if not, write to the Free Software Foundation, Inc.,
! 59 Temple Place - Suite 330, Boston, MA 02111-1307, USA.
!---------------------------------- LICENCE END ---------------------------------

!**s/r hzd_momentum - applies horizontal diffusion on zdt and possibly on u and v
!                     to smooth momentum components for trajectory calculations after 
!                     a Crank-Nicholson step avoiding pole problems
!
#include "model_macros_f.h"
!
      subroutine hzd_momentum
      implicit none
#include <arch_specific.hf>
!
!author
!     Claude Girard - spring 2012
!
!revision
! v4_40 - Girard C.      - initial version
!
!object
!	
!arguments
!     none
!
#include "gmm.hf"
#include "glb_ld.cdk"
#include "schm.cdk"
#include "vt0.cdk"
#include "nest.cdk"
#include "grd.cdk"

      logical, save :: switch_on_hzd= .true.
      type(gmm_metadata) :: mymeta
      integer istat,i,j,k
!     _________________________________________________________________
!
      if (Schm_hzdadw_L .and. switch_on_hzd) then

         istat= gmm_get(gmmk_zdt0_s,zdt0,mymeta)
         istat= gmm_get(gmmk_ut0_s ,ut0 ,mymeta)
         istat= gmm_get(gmmk_vt0_s ,vt0 ,mymeta)
         istat= gmm_get(gmmk_nest_zd_s,nest_zd,mymeta)

<<<<<<< HEAD
         call hzd_ctrl3(ut0 , 'U', G_nk)
         call hzd_ctrl3(vt0 , 'V', G_nk)
         call hzd_ctrl3(zdt0, 'S', G_nk)
=======
         call hzd_ctrl3(ut0 , 'U', G_nk  )
         call hzd_ctrl3(vt0 , 'V', G_nk  )
         call hzd_ctrl3(zdt0, 'S', G_nk+1)
         if (Grd_yinyang_L) then
             do k= 1,G_nk+1
                do j= 1, l_nj
                do i= 1, l_ni
                   nest_zd(i,j,k)=zdt0 (i,j,k)
                enddo
                enddo
             enddo
             call rpn_comm_xch_halo(nest_zd,LDIST_DIM,l_ni,l_nj,G_nk+1, &
                  G_halox,G_haloy,G_periodx,G_periody,l_ni,0 )
             call yyg_scalbc(zdt0,nest_zd,LDIST_DIM,G_nk+1)
>>>>>>> c9068639

             call yyg_nestuv(ut0,vt0,LDIST_DIM,G_nk)
         endif
      endif
!     _________________________________________________________________
!
      return
      end<|MERGE_RESOLUTION|>--- conflicted
+++ resolved
@@ -53,26 +53,20 @@
          istat= gmm_get(gmmk_vt0_s ,vt0 ,mymeta)
          istat= gmm_get(gmmk_nest_zd_s,nest_zd,mymeta)
 
-<<<<<<< HEAD
          call hzd_ctrl3(ut0 , 'U', G_nk)
          call hzd_ctrl3(vt0 , 'V', G_nk)
          call hzd_ctrl3(zdt0, 'S', G_nk)
-=======
-         call hzd_ctrl3(ut0 , 'U', G_nk  )
-         call hzd_ctrl3(vt0 , 'V', G_nk  )
-         call hzd_ctrl3(zdt0, 'S', G_nk+1)
          if (Grd_yinyang_L) then
-             do k= 1,G_nk+1
+             do k= 1,G_nk
                 do j= 1, l_nj
                 do i= 1, l_ni
                    nest_zd(i,j,k)=zdt0 (i,j,k)
                 enddo
                 enddo
              enddo
-             call rpn_comm_xch_halo(nest_zd,LDIST_DIM,l_ni,l_nj,G_nk+1, &
+             call rpn_comm_xch_halo(nest_zd,LDIST_DIM,l_ni,l_nj,G_nk, &
                   G_halox,G_haloy,G_periodx,G_periody,l_ni,0 )
-             call yyg_scalbc(zdt0,nest_zd,LDIST_DIM,G_nk+1)
->>>>>>> c9068639
+             call yyg_scalbc(zdt0,nest_zd,LDIST_DIM,G_nk)
 
              call yyg_nestuv(ut0,vt0,LDIST_DIM,G_nk)
          endif
