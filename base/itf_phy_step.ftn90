!---------------------------------- LICENCE BEGIN -------------------------------
! GEM - Library of kernel routines for the GEM numerical atmospheric model
! Copyright (C) 1990-2010 - Division de Recherche en Prevision Numerique
!                       Environnement Canada
! This library is free software; you can redistribute it and/or modify it 
! under the terms of the GNU Lesser General Public License as published by
! the Free Software Foundation, version 2.1 of the License. This library is
! distributed in the hope that it will be useful, but WITHOUT ANY WARRANTY;
! without even the implied warranty of MERCHANTABILITY or FITNESS FOR A 
! PARTICULAR PURPOSE. See the GNU Lesser General Public License for more details.
! You should have received a copy of the GNU Lesser General Public License
! along with this library; if not, write to the Free Software Foundation, Inc.,
! 59 Temple Place - Suite 330, Boston, MA 02111-1307, USA.
!---------------------------------- LICENCE END ---------------------------------

!**s/r itf_phy_step - Apply the physical processes: CMC/RPN package
!
#include "model_macros_f.h"

      subroutine itf_phy_step (F_stepno, F_lctl_step)
      implicit none
#include <arch_specific.hf>
!
      integer, intent(IN) :: F_stepno, F_lctl_step
!
!author 
!     Michel roch - rpn - april 1994
!
!revision
! v2_00 - Desgagne M.       - initial MPI version
! v2_21 - Desgagne/Methot/Bilodeau - dzmin calculation
! v2_31 - Desgagne          - clean up and introduce h2o tracers
! v2_32 - Lee V.            - call genslabp here, add "HY" record to slabs
! v3_00 - Laroche S.        - adapted for simplified physics
! v3_02 - Tanguay M.        - Add V4dg_oktr_L for v4d_rwtraj_kmkt 
! v3_10 - Corbeil & Desgagne & Lee - AIXport+Opti+OpenMP
! v3_11 - Dugas B.          - Correct DUMPBUS mechanism for OpenMP
! v3_12 - Leduc A-M         - Add variables gzm and topo
! v3_20 - Lee & Kallaur     - Add coding to support chemistry modules. (may/june 2005)
! v3_21 - Valcke, S.        - Bugfix: no call to itf_phy_apply in offline mode
! v3_30 - Tanguay M.        - adapt TL/AD to pvptr
! v3_30 - McTaggart-Cowan R.- Allow for user-defined domain tag extensions
! v4_03 - Spacek L.         - Staggered version
! v4_04 - Plante A.         - Remove offline mode
! v4_05 - Desgagne M.       - Update AIX binding rules
! v4_13 - Spacek L.         - Allocate geofld as entry analogy to Phy_busper3D
! v4_14 - Dugas B.          - Account for increment forcings
!                           - dumpbus3 is now all done here
!   
!arguments
!  Name        I/O                 Description
!----------------------------------------------------------------
! F_stepno      O           step number
!----------------------------------------------------------------
!
#include <rmnlib_basics.hf>
#include <gmm.hf>
#include "glb_ld.cdk"
#include "glb_pil.cdk"
#include "lun.cdk"
#include "ptopo.cdk"
#include "out3.cdk"
#include "cstv.cdk"
#include "rstr.cdk"
#include "modconst.cdk"
#include "path.cdk"
#include "grd.cdk"
#include "obus.cdk"
#include "itf_phy_buses.cdk"

      include "phy_itf.inc"

      integer,external :: itf_phy_prefold_opr

      character(len=512),save :: geofilename_S = ' '
      logical,save :: init_L = .false.
      integer,save :: lcore_phy_gid = -1, l_phy_gid = -1, g_phy_gid = -1
      integer,save :: dateo = -1
      integer,save :: phydim_nj=0, phydim_nk=0
      integer,save :: reduc_core(4), reduc_free(4)
      real,pointer,save :: BUSENT3d(:,:) => null()
      real,pointer,save :: BUSPER3d(:,:) => null()
      real,pointer,save :: BUSVOL3d(:,:) => null()

      integer :: j, n, obussiz, err
      real :: gxfi(G_ni+1), gyfi(G_nj), prip2
      real, dimension(:,:), allocatable :: obusval
!
!     ---------------------------------------------------------------
!
      if (itf_phy_busper_init_L.and.(F_stepno.eq.0)) return

      call timing_start ( 40, 'PHYSTEP')

      if (Lun_out.gt.0) write (Lun_out,1001) F_lctl_step

      call pw_shuffle
      call pw_update_UV
      call pw_update_T
      call pw_update_GPW
!      call pw_glbstat

      if (.not.init_L) then
         call itf_phy_gdef2(lcore_phy_gid, l_phy_gid, g_phy_gid, gxfi, gyfi)
         call datp2f(dateo,Mod_runstrt_S)
         geofilename_S = 'GEOPHY/Gem_geophy.fst'
         init_L = .true.
         call phy_opti('NJ',phydim_nj,1,'GET',.false.,err)
         call phy_opti('NK',phydim_nk,1,'GET',.false.,err)
         err =     gmm_get ('BUSPER_3d',BUSPER3d)
         err = min(gmm_get ('BUSENT_3d',BUSENT3d),err)
         err = min(gmm_get ('BUSVOL_3d',BUSVOL3d),err)
         call handle_error(err,'itf_phy_step','Probleme getting buses') 
         reduc_core = (/ Grd_left+ 1 + Lam_pil_w         , &
                         Grd_left + Grd_nila  - Lam_pil_e, &
                         Grd_belo + 1         + Lam_pil_s, &
                         Grd_belo + Grd_njla  - Lam_pil_n /)
         if (.not.itf_phy_busper_init_L) call itf_phy_geom3 (l_phy_gid, err)
      endif

      call itf_phy_fillbus ()

      !TODO: find other solution for inbloc - rpn_comm_bloc creates new 
      ! communicator every call - we hit a limit after about 500 on AIX

      call rpn_comm_bloc(Ptopo_ninblocx,Ptopo_ninblocy)

      err = phy_gmm2phy()

<<<<<<< HEAD
      if (F_stepno < MAX_COMMBLOC_SWAP) &
           call rpn_comm_bloc(Ptopo_nblocx  ,Ptopo_nblocy  )
=======
      err = min(phy_input2(itf_phy_prefold_opr,dateo, nint(cstv_dt_8)      , &
                       F_stepno,lcore_phy_gid,l_phy_gid,Path_phyincfg_S, &
                       Path_phy_S,geofilename_S), err)

      call handle_error(err,'itf_phy_step','Problem getting input data') 
      call rpn_comm_bloc(Ptopo_nblocx  ,Ptopo_nblocy  )
>>>>>>> c9068639

      call pe_rebind (Ptopo_nthreads_phy,(Ptopo_myproc.eq.0).and. &
                                         (F_stepno    .eq.0)  )
      call phy_step2 (F_stepno,F_lctl_step)

      call pe_rebind (Ptopo_nthreads_dyn,(Ptopo_myproc.eq.0).and. &
                                         (F_stepno    .eq.0) )

      call itf_phy_update3 ( F_stepno > 0 )

      if (out3_newout_L) then
         err = phy_output(dateo,nint(cstv_dt_8),F_stepno,l_phy_gid,g_phy_gid,reduc_core,trim(Path_outcfg_S),Path_output_S)

      else
         call iniobus (obussiz)
         allocate (obusval(l_ni*l_nj,obussiz))
         obusval = 999999.
         do n=1,Obus_top
            call phy_unfold (obusval(1,obus_offset(n)), obus_var_S(n), &
                             obus_bus_S(n), 1, obus_shp(n),            &
                             1,l_ni,1,l_nj,obus_shp(n) )
         end do
         call itf_phy_output (obusval,l_ni,l_nj,F_lctl_step)
         deallocate (obusval)
      endif

      call timing_stop ( 40, 'PHY      ' )

 1001 format(/,'PHYSICS : PERFORMING TIMESTEP #',I9, &
             /,'========================================')
!
!     ---------------------------------------------------------------
!
      return
      end subroutine itf_phy_step<|MERGE_RESOLUTION|>--- conflicted
+++ resolved
@@ -98,7 +98,8 @@
       call pw_update_UV
       call pw_update_T
       call pw_update_GPW
-!      call pw_glbstat
+
+      !call pw_glbstat('DEBUG')
 
       if (.not.init_L) then
          call itf_phy_gdef2(lcore_phy_gid, l_phy_gid, g_phy_gid, gxfi, gyfi)
@@ -125,19 +126,11 @@
 
       call rpn_comm_bloc(Ptopo_ninblocx,Ptopo_ninblocy)
 
-      err = phy_gmm2phy()
+      err = phy_input2(itf_phy_prefold_opr,dateo, nint(cstv_dt_8)      , &
+                       F_stepno,lcore_phy_gid,l_phy_gid,Path_phyincfg_S, &
+                       Path_phy_S,geofilename_S)
 
-<<<<<<< HEAD
-      if (F_stepno < MAX_COMMBLOC_SWAP) &
-           call rpn_comm_bloc(Ptopo_nblocx  ,Ptopo_nblocy  )
-=======
-      err = min(phy_input2(itf_phy_prefold_opr,dateo, nint(cstv_dt_8)      , &
-                       F_stepno,lcore_phy_gid,l_phy_gid,Path_phyincfg_S, &
-                       Path_phy_S,geofilename_S), err)
-
-      call handle_error(err,'itf_phy_step','Problem getting input data') 
       call rpn_comm_bloc(Ptopo_nblocx  ,Ptopo_nblocy  )
->>>>>>> c9068639
 
       call pe_rebind (Ptopo_nthreads_phy,(Ptopo_myproc.eq.0).and. &
                                          (F_stepno    .eq.0)  )
