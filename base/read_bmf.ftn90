--- conflicted
+++ resolved
@@ -62,18 +62,9 @@
 !
 !     Read the BMF file associated to each Ptopo_myproc
 
-<<<<<<< HEAD
       error   = -1
-      ana_zd_L= .false. ; ana_w_L = .false. ; ana_q_L = .false.
+      ana_zd_L= .false. ; ana_w_L = .false. ; ana_q_L = .false.; ana_vt_L = .false.
 
-=======
-      error = -1
-      ana_zd_L=.false.
-      ana_vt_L=.false.
-      ana_w_L =.false.
-      ana_q_L =.false.
-!
->>>>>>> c9068639
 !     Initialization of some switches and dimensions
 
       err = bmf_get ('AHAV',bmf_time1,bmf_time2,Acqi_datasp,-1,-1., &
