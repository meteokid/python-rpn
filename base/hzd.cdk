--- conflicted
+++ resolved
@@ -70,9 +70,6 @@
                          Hzd_xp2_8, Hzd_yp2_8, Hzd_yp2su_8   ,&
                          Hzd_xevec_8, Hzd_xeval_8
 
-<<<<<<< HEAD
-       integer, parameter :: HZD_MAXTR = 500
-=======
        DCL_DYNVAR(Hz1d,   yp2_8, real*8, (*))
        DCL_DYNVAR(Hz1d, yp2su_8, real*8, (*))
        DCL_DYNVAR(Hz1d,deltau_8, real*8, (*))
@@ -81,7 +78,6 @@
 
        integer, parameter :: HZD_MAXTR   = 500
        integer, parameter :: HZD_MAXPROF = 500
->>>>>>> e8139631
 
        character*8  Hzd_tr3d_name_S(HZD_MAXTR)
        character*12 Hzd_type_S
@@ -94,12 +90,8 @@
 
        common /hzdc/ Hzd_type_S, Hzd_tr3d_name_S, Hzd_prof_S
        common /hzdl/ Hzd_ho_L  , Hzd_difva_L
-<<<<<<< HEAD
-       common /hzdi/ Hzd_tr3d_ntr, Hzd_pwr, Hzd_pwr_tr, Hzd_pwr_theta
-=======
        common /hzdl/ Hzd_t1_0_L, Hzd_t0_0_L
        common /hzdl/ Hzd_1d_L
        common /hzdi/ Hzd_tr3d_ntr, Hzd_pwr, Hzd_pwr_tr, Hzd_pwr_theta, Hzd_del
->>>>>>> e8139631
        common /hzdr/ Hzd_lnR,Hzd_cdiff,Hzd_lnR_tr,Hzd_lnR_theta,Hzd_cdiff_tr
        common /hzdr8/Hzd_visco_8