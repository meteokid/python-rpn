!---------------------------------- LICENCE BEGIN -------------------------------
! GEM - Library of kernel routines for the GEM numerical atmospheric model
! Copyright (C) 1990-2010 - Division de Recherche en Prevision Numerique
!                       Environnement Canada
! This library is free software; you can redistribute it and/or modify it 
! under the terms of the GNU Lesser General Public License as published by
! the Free Software Foundation, version 2.1 of the License. This library is
! distributed in the hope that it will be useful, but WITHOUT ANY WARRANTY;
! without even the implied warranty of MERCHANTABILITY or FITNESS FOR A 
! PARTICULAR PURPOSE. See the GNU Lesser General Public License for more details.
! You should have received a copy of the GNU Lesser General Public License
! along with this library; if not, write to the Free Software Foundation, Inc.,
! 59 Temple Place - Suite 330, Boston, MA 02111-1307, USA.
!---------------------------------- LICENCE END ---------------------------------

!**s/r pw_glbstat - Update physical quantities
!
      subroutine pw_glbstat(name_S)
      implicit none
      character * (*) name_S
#include <arch_specific.hf>
!
!author
!     Michel Desgagne - May 2010
!
!revision
! v4_14 - Desgagne, M.     - Initial revision
!
#include "gmm.hf"
#include "glb_ld.cdk"
#include "pw.cdk"
#include "tr3d.cdk"
#include "step.cdk"
!
      integer istat,fld,i,k
      real, dimension(:,:,:), pointer :: plus,minus
      character(len=GMM_MAXNAMELENGTH), dimension(5,2) :: pw_list
      type(gmm_metadata) :: mymeta
!
!     Set list of fields to stat
      pw_list = transpose(reshape( (/ &
           gmmk_pw_uu_moins_s,gmmk_pw_uu_plus_s, &
           gmmk_pw_vv_moins_s,gmmk_pw_vv_plus_s, &
           gmmk_pw_ww_moins_s,gmmk_pw_ww_plus_s, &
           gmmk_pw_tt_moins_s,gmmk_pw_tt_plus_s, &
           gmmk_pw_gz_moins_s,gmmk_pw_gz_plus_s/), (/size(pw_list,dim=2),size(pw_list,dim=1)/)))
!     ________________________________________________________________

      do fld=1,size(pw_list,dim=1)
         nullify(plus,minus)
         istat = gmm_get(pw_list(fld,1),minus,mymeta)
         istat = gmm_get(pw_list(fld,2),plus,mymeta)
<<<<<<< HEAD
         call statfld3 (minus,pw_list(fld,1), Step_kount, ' ',&
                        l_minx,l_maxx, l_miny,l_maxy, 1,g_nk ,&
                        1,1,1,l_ni,l_nj, g_nk,8)     
         call statfld3 (plus ,pw_list(fld,2), Step_kount, ' ',&
                        l_minx,l_maxx, l_miny,l_maxy, 1,g_nk ,&
                        1,1,1,l_ni,l_nj, g_nk,8)     
=======
         call statfld3 (minus,pw_list(fld,1), Step_kount, name_S,&
                        l_minx,l_maxx, l_miny,l_maxy, 1,g_nk+2,&
                        1,1,1,l_ni,l_nj, g_nk+2,8)     
         call statfld3 (plus ,pw_list(fld,2), Step_kount, name_S,&
                        l_minx,l_maxx, l_miny,l_maxy, 1,g_nk+2,&
                        1,1,1,l_ni,l_nj, g_nk+2,8)     
>>>>>>> c9068639
      enddo
      istat = gmm_get(gmmk_pw_pm_moins_s,minus,mymeta)     
      call statfld3 (minus,'PPMM', Step_kount, ' ',&
                     l_minx,l_maxx, l_miny,l_maxy, 0,g_nk+1,&
                     1,1,1,l_ni,l_nj, g_nk+1,8)     
      istat = gmm_get(gmmk_pw_pm_plus_s,minus,mymeta)     
      call statfld3 (minus,'PPMP', Step_kount, ' ',&
                     l_minx,l_maxx, l_miny,l_maxy, 0,g_nk+1,&
                     1,1,1,l_ni,l_nj, g_nk+1,8)     
      istat = gmm_get(gmmk_pw_pt_plus_s,minus,mymeta)     
      call statfld3 (minus,'PPTP', Step_kount, ' ',&
                     l_minx,l_maxx, l_miny,l_maxy, 0,g_nk+1,&
                     1,1,1,l_ni,l_nj, g_nk+1,8)
      do i=1,Tr3d_ntr
         nullify(plus,minus)
         istat = gmm_get('TR/'//trim(Tr3d_name_S(i))//':M',minus,mymeta)
         istat = gmm_get('TR/'//trim(Tr3d_name_S(i))//':P',plus,mymeta)
<<<<<<< HEAD
         call statfld3 (minus,'M_'//trim(Tr3d_name_S(i)), Step_kount, ' ',&
                        l_minx,l_maxx, l_miny,l_maxy, 1,g_nk,&
                        1,1,1,l_ni,l_nj, g_nk,8)     
         call statfld3 (plus ,'P_'//trim(Tr3d_name_S(i)), Step_kount, ' ',&
                        l_minx,l_maxx, l_miny,l_maxy, 1,g_nk,&
                        1,1,1,l_ni,l_nj, g_nk,8)     
=======
         call statfld3 (minus,'M_'//trim(Tr3d_name_S(i)), Step_kount, name_S,&
              l_minx,l_maxx, l_miny,l_maxy, 1,g_nk+2,&
              1,1,1,l_ni,l_nj, g_nk+2,8)     
         call statfld3 (plus ,'P_'//trim(Tr3d_name_S(i)), Step_kount, name_S,&
              l_minx,l_maxx, l_miny,l_maxy, 1,g_nk+2,&
              1,1,1,l_ni,l_nj, g_nk+2,8)     
>>>>>>> c9068639
      enddo
!     ________________________________________________________________
!
      return
      end<|MERGE_RESOLUTION|>--- conflicted
+++ resolved
@@ -46,57 +46,50 @@
            gmmk_pw_gz_moins_s,gmmk_pw_gz_plus_s/), (/size(pw_list,dim=2),size(pw_list,dim=1)/)))
 !     ________________________________________________________________
 
+      print*,'size(pw_list,dim=1)',size(pw_list,dim=1)
+
       do fld=1,size(pw_list,dim=1)
          nullify(plus,minus)
          istat = gmm_get(pw_list(fld,1),minus,mymeta)
          istat = gmm_get(pw_list(fld,2),plus,mymeta)
-<<<<<<< HEAD
-         call statfld3 (minus,pw_list(fld,1), Step_kount, ' ',&
+         call statfld3 (minus,pw_list(fld,1), Step_kount, name_S,&
                         l_minx,l_maxx, l_miny,l_maxy, 1,g_nk ,&
                         1,1,1,l_ni,l_nj, g_nk,8)     
-         call statfld3 (plus ,pw_list(fld,2), Step_kount, ' ',&
+         call statfld3 (plus ,pw_list(fld,2), Step_kount, name_S,&
                         l_minx,l_maxx, l_miny,l_maxy, 1,g_nk ,&
-                        1,1,1,l_ni,l_nj, g_nk,8)     
-=======
-         call statfld3 (minus,pw_list(fld,1), Step_kount, name_S,&
-                        l_minx,l_maxx, l_miny,l_maxy, 1,g_nk+2,&
-                        1,1,1,l_ni,l_nj, g_nk+2,8)     
-         call statfld3 (plus ,pw_list(fld,2), Step_kount, name_S,&
-                        l_minx,l_maxx, l_miny,l_maxy, 1,g_nk+2,&
-                        1,1,1,l_ni,l_nj, g_nk+2,8)     
->>>>>>> c9068639
+                        1,1,1,l_ni,l_nj, g_nk,8)
+         !do k=1,g_nk
+         !   print*,'k=',k
+         !   call statfld3 (plus ,pw_list(fld,2), Step_kount, name_S,&
+         !               l_minx,l_maxx,l_miny,l_maxy,1,g_nk ,&
+         !               1,1,k,l_ni,l_nj,k,8)
+         !enddo
       enddo
+
+      
+
       istat = gmm_get(gmmk_pw_pm_moins_s,minus,mymeta)     
       call statfld3 (minus,'PPMM', Step_kount, ' ',&
                      l_minx,l_maxx, l_miny,l_maxy, 0,g_nk+1,&
-                     1,1,1,l_ni,l_nj, g_nk+1,8)     
+                     1,1,0,l_ni,l_nj, g_nk+1,8)     
       istat = gmm_get(gmmk_pw_pm_plus_s,minus,mymeta)     
       call statfld3 (minus,'PPMP', Step_kount, ' ',&
                      l_minx,l_maxx, l_miny,l_maxy, 0,g_nk+1,&
-                     1,1,1,l_ni,l_nj, g_nk+1,8)     
+                     1,1,0,l_ni,l_nj, g_nk+1,8)     
       istat = gmm_get(gmmk_pw_pt_plus_s,minus,mymeta)     
       call statfld3 (minus,'PPTP', Step_kount, ' ',&
                      l_minx,l_maxx, l_miny,l_maxy, 0,g_nk+1,&
-                     1,1,1,l_ni,l_nj, g_nk+1,8)
+                     1,1,0,l_ni,l_nj, g_nk+1,8)
       do i=1,Tr3d_ntr
          nullify(plus,minus)
          istat = gmm_get('TR/'//trim(Tr3d_name_S(i))//':M',minus,mymeta)
          istat = gmm_get('TR/'//trim(Tr3d_name_S(i))//':P',plus,mymeta)
-<<<<<<< HEAD
-         call statfld3 (minus,'M_'//trim(Tr3d_name_S(i)), Step_kount, ' ',&
+         call statfld3 (minus,'M_'//trim(Tr3d_name_S(i)), Step_kount, name_S,&
                         l_minx,l_maxx, l_miny,l_maxy, 1,g_nk,&
                         1,1,1,l_ni,l_nj, g_nk,8)     
-         call statfld3 (plus ,'P_'//trim(Tr3d_name_S(i)), Step_kount, ' ',&
+         call statfld3 (plus ,'P_'//trim(Tr3d_name_S(i)), Step_kount, name_S,&
                         l_minx,l_maxx, l_miny,l_maxy, 1,g_nk,&
                         1,1,1,l_ni,l_nj, g_nk,8)     
-=======
-         call statfld3 (minus,'M_'//trim(Tr3d_name_S(i)), Step_kount, name_S,&
-              l_minx,l_maxx, l_miny,l_maxy, 1,g_nk+2,&
-              1,1,1,l_ni,l_nj, g_nk+2,8)     
-         call statfld3 (plus ,'P_'//trim(Tr3d_name_S(i)), Step_kount, name_S,&
-              l_minx,l_maxx, l_miny,l_maxy, 1,g_nk+2,&
-              1,1,1,l_ni,l_nj, g_nk+2,8)     
->>>>>>> c9068639
       enddo
 !     ________________________________________________________________
 !
