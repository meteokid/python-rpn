--- conflicted
+++ resolved
@@ -3,7 +3,6 @@
 #TODO: class RPNFields (a collection of related rec: levels,#...)
 #TODO: expand RPNGrid to accept multi-grids and work better with #-grids
 #TODO: convert to/from NetCDF
-#TODO: split scrip support out of here
 
 """Module RPN contains the classes used to access RPN Standard Files (rev 2000)
 
@@ -27,6 +26,8 @@
 
 #import sys
 import types
+import datetime
+import pytz
 import numpy
 #from cStringIO import StringIO
 import Fstdc
@@ -374,8 +375,6 @@
         self.write(data,meta,rewrite=True)
 
 
-<<<<<<< HEAD
-=======
 class RPNKeys(RPNParm):
     """RPN standard file Primary descriptors class, used to search for a record.
     Descriptors are:
@@ -548,7 +547,6 @@
     def __repr__(self):
         return 'RPNMeta'+repr(self.__dict__)
 
->>>>>>> 85c5addc
 
 class RPNGrid(RPNParm):
     """RPNSTD-type grid description
@@ -1116,6 +1114,194 @@
         del kv['grid']
         return 'RPNRec{meta='+repr(RPNMeta(kv))+', grid='+rg+', d='+rd+'}'
 
+class RPNDate:
+    """RPN STD Date representation
+
+    myRPNDate = RPNDate(DATESTAMP)
+    myRPNDate = RPNDate(YYYYMMDD,HHMMSShh)
+    myRPNDate = RPNDate(myDateTime)
+    myRPNDate = RPNDate(myRPNMeta)
+
+    @param DATESTAMP CMC date stamp or RPNDate object
+    @param YYYYMMDD  Int with Visual representation of YYYYMMDD
+    @param HHMMSShh  Int with Visual representation of HHMMSShh
+    @param myDateTime Instance of Python DateTime class
+    @param myRPNMeta Instance RPNMeta with dateo,deet,npas properly set
+    @exception TypeError if parameters are wrong type
+    @exception ValueError if myRPNMeta
+
+    >>> d1 = RPNDate(20030423,11453500)
+    >>> d1
+    RPNDate(20030423,11453500)
+    >>> d2 = RPNDate(d1)
+    >>> d2
+    RPNDate(20030423,11453500)
+    >>> d2.incr(48)
+    RPNDate(20030425,11453500)
+    >>> d1-d2
+    -48.0
+    >>> a = RPNMeta(dateo=d1.stamp,deet=1800,npas=3)
+    >>> d3 = RPNDate(a)
+    >>> d3
+    RPNDate(20030423,13153500)
+    >>> utc = pytz.timezone("UTC")
+    >>> d4 = datetime.datetime(2003,04,23,11,45,35,0,tzinfo=utc)
+    >>> d5 = RPNDate(d4)
+    >>> d5
+    RPNDate(20030423,11453500)
+    >>> d6 = d5.toDateTime()
+    >>> d6 == d4
+    True
+    """
+    stamp = 0
+
+    def __init__(self,word1,word2=-1):
+        if isinstance(word1,datetime.datetime):
+            (yyyy,mo,dd,hh,mn,ss,dummy,dummy2,dummy3) = word1.utctimetuple()
+            cs = int(word1.microsecond/10000)
+            word1 = yyyy*10000+mo*100+dd
+            word2 = hh*1000000+mn*10000+ss*100+cs
+        if isinstance(word1,RPNDate):
+            self.stamp = word1.stamp
+        elif isinstance(word1,RPNMeta):
+            if word1.deet<0 or word1.npas<0 or word1.dateo<=0 :
+                raise ValueError, 'RPNDate: Cannot compute date from RPNMeta'
+            nhours = (1.*word1.deet*word1.npas)/3600.
+            self.stamp=Fstdc.incdatr(word1.dateo,nhours)
+        elif type(word1) == type(0):
+            if (word2 == -1):
+                self.stamp = word1
+            else:
+                dummy=0
+#TODO: define named Cst for newdate in Fstdc
+                (self.stamp,dummy1,dummy2) = Fstdc.newdate(dummy,word1,word2,3)
+        else:
+            raise TypeError, 'RPNDate: arguments should be of type int'
+
+    def __sub__(self,other):
+        "Time difference between 2 dates"
+        return(Fstdc.difdatr(self.stamp,other.stamp))
+
+    def incr(self,temps):
+        """Increase Date by the specified number of hours
+
+        @param temps Number of hours for the RPNDate to be increased
+        @return self
+
+        @exception TypeError if temps is not of int or real type
+        """
+        if ((type(temps) == type(1)) or (type(temps) == type(1.0))):
+            nhours = 0.0
+            nhours = temps
+            self.stamp=Fstdc.incdatr(self.stamp,nhours)
+            return(self)
+        else:
+            raise TypeError,'RPNDate.incr: argument should be int or real'
+
+    def toDateTime(self):
+        """Return the DateTime obj representing the RPNDate
+
+        >>> myRPNDate = RPNDate(20030423,11453600)
+        >>> myDateTime = myRPNDate.toDateTime()
+        >>> myDateTime
+        datetime.datetime(2003, 4, 23, 11, 45, 35, tzinfo=<UTC>)
+
+        #TODO: oups 1 sec diff!!!
+        """
+        word1 = word2 = 0
+        (dummy,word1,word2) = Fstdc.newdate(self.stamp,word1,word2,-3)
+        d = "%8.8d.%8.8d" % (word1, word2)
+        yyyy = int(d[0:4])
+        mo = int(d[4:6])
+        dd = int(d[6:8])
+        hh = int(d[9:11])
+        mn = int(d[11:13])
+        ss = int(d[13:15])
+        cs = int(d[15:17])
+        utc = pytz.timezone("UTC")
+        return datetime.datetime(yyyy,mo,dd,hh,mn,ss,cs*10000,tzinfo=utc)
+
+    def __repr__(self):
+        word1 = word2 = 0
+        (dummy,word1,word2) = Fstdc.newdate(self.stamp,word1,word2,-3)
+        return "RPNDate(%8.8d,%8.8d)" % (word1, word2)
+
+
+#TODO: make dateRange a sequence obj with .iter() methode to be ableto use it in a for statement
+
+class RPNDateRange:
+    """RPN STD Date Range representation
+
+    RPNDateRange(DateStart,DateEnd,Delta)
+    @param DateStart RPNDate start of the range
+    @param DateEnd   RPNDate end of the range
+    @param Delta     Increment of the range iterator, hours, real
+
+    @exception TypeError if parameters are wrong type
+
+    >>> d1 = RPNDate(20030423,11453500)
+    >>> d2 = RPNDate(d1)
+    >>> d2.incr(48)
+    RPNDate(20030425,11453500)
+    >>> dr = RPNDateRange(d1,d2,6)
+    >>> dr
+    RPNDateRage(from:(20030423,11453500), to:(20030425,11453500), delta:6) at (20030423,11453500)
+    >>> dr.lenght()
+    48.0
+    >>> dr.next()
+    RPNDate(20030423,17453500)
+    >>> dr = RPNDateRange(d1,d2,36)
+    >>> dr
+    RPNDateRage(from:(20030423,17453500), to:(20030425,11453500), delta:36) at (20030423,17453500)
+    >>> dr.next()
+    RPNDate(20030425,05453500)
+    >>> dr.next() #returns None because it is past the end of DateRange
+    """
+    #TODO: make this an iterator
+    dateDebut=-1
+    dateFin=-1
+    delta=0.0
+    now=-1
+
+    def __init__(self,debut=-1,fin=-1,delta=0.0):
+        if isinstance(debut,RPNDate) and isinstance(fin,RPNDate) and ((type(delta) == type(1)) or (type(delta) == type(1.0))):
+            self.dateDebut=debut
+            self.now=debut
+            self.dateFin=fin
+            self.delta=delta
+        else:
+            raise TypeError,'RPNDateRange: arguments type error RPNDateRange(RPNDate,RPNDate,Real)'
+
+    def lenght(self):
+        """Provide the duration of the date range
+        @return Number of hours
+        """
+        return abs(self.dateFin-self.dateDebut)
+
+    def remains():
+        """Provide the number of hours left in the date range
+        @return Number of hours left in the range
+        """
+        return abs(self.dateFin-self.now)
+
+    def next(self):
+        """Return the next date/time in the range (step of delta hours)
+        @return next RPNDate, None if next date is beyond range
+        """
+        self.now.incr(self.delta)
+        if (self.dateFin-self.now)*self.delta < 0.:
+            return None
+        return RPNDate(self.now)
+
+    def reset(self):
+        """Reset the RPNDateRange iterator to the range start date"""
+        self.now=self.dateDebut
+
+    def __repr__(self):
+        d1 = repr(self.dateDebut)
+        d2 = repr(self.dateFin)
+        d0 = repr(self.now)
+        return "RPNDateRage(from:%s, to:%s, delta:%d) at %s" % (d1[7:27],d2[7:27],self.delta,d0[7:27])
 
 
 FirstRecord=RPNMeta()
